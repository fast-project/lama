/**
 * @file MatrixMultTest.cpp
 *
 * @license
 * Copyright (c) 2011
 * Fraunhofer Institute for Algorithms and Scientific Computing SCAI
 * for Fraunhofer-Gesellschaft
 *
 * Permission is hereby granted, free of charge, to any person obtaining a copy
 * of this software and associated documentation files (the "Software"), to deal
 * in the Software without restriction, including without limitation the rights
 * to use, copy, modify, merge, publish, distribute, sublicense, and/or sell
 * copies of the Software, and to permit persons to whom the Software is
 * furnished to do so, subject to the following conditions:
 *
 * The above copyright notice and this permission notice shall be included in
 * all copies or substantial portions of the Software.
 *
 * THE SOFTWARE IS PROVIDED "AS IS", WITHOUT WARRANTY OF ANY KIND, EXPRESS OR
 * IMPLIED, INCLUDING BUT NOT LIMITED TO THE WARRANTIES OF MERCHANTABILITY,
 * FITNESS FOR A PARTICULAR PURPOSE AND NONINFRINGEMENT. IN NO EVENT SHALL THE
 * AUTHORS OR COPYRIGHT HOLDERS BE LIABLE FOR ANY CLAIM, DAMAGES OR OTHER
 * LIABILITY, WHETHER IN AN ACTION OF CONTRACT, TORT OR OTHERWISE, ARISING FROM,
 * OUT OF OR IN CONNECTION WITH THE SOFTWARE OR THE USE OR OTHER DEALINGS IN THE
 * SOFTWARE.
 * @endlicense
 *
 * @brief MatrixMultTest.cpp
 * @author Jan Ecker
 * @date 03.01.2013
 * $Id$
 */

#include <lama/Scalar.hpp>
#include <lama/Context.hpp>
#include <lama/matrix/CSRSparseMatrix.hpp>
#include <lama/expression/MatrixExpressions.hpp>
#include <lama/HostReadAccess.hpp>
#include <lama/storage/CSRStorage.hpp>
#include <lama/matutils/MatrixCreator.hpp>
#include <omp.h>

#include <stdio.h>
#include <stdlib.h>
#include <unistd.h>

//using namespace lama;

template<typename ValueType>
double multiply(
    lama::CSRSparseMatrix<ValueType> *matrixA,
    lama::CSRSparseMatrix<ValueType> *matrixB,
    lama::CSRSparseMatrix<ValueType> *matrixC,
    lama::ContextType context,
    const bool prefetch,
    const bool silentFlag )
{
    lama::ContextPtr loc = lama::ContextFactory::getContext( context );

    matrixA->setContext( loc );
    matrixB->setContext( loc );

    if( prefetch )
    {
        if( !silentFlag )
        {
            std::cout << "Prefetching matrices... " << std::flush;
            matrixA->prefetch();
            std::cout << "..." << std::flush;
        }
        matrixB->prefetch();
        if( !silentFlag )
        {
            std::cout << "done!" << std::endl;
        }
    }

    double time;
    double start;

    if( !silentFlag )
    {
        std::cout << "Starting multiplication on " << context << " Context with size " << matrixA->getNumRows() << "x"
                  << matrixB->getNumColumns() << std::endl;
    }

    start = omp_get_wtime();

    *matrixC = 1.0 * *matrixA * *matrixB;

    time = omp_get_wtime() - start;

    if( !silentFlag )
    {
        std::cout << "Multiplication finished, time: " << time << "s" << std::endl << std::endl;
    }
    else
    {
        std::cout << time << std::endl;
    }

    return time;
}

template<typename ValueType>
void maxRow(
    lama::CSRSparseMatrix<ValueType> *matrix,
    const bool silentFlag,
    lama::ContextType context)
{
    lama::ContextPtr locHost = lama::ContextFactory::getContext( lama::Context::Host );

    matrix->setContext( locHost );
    if( !silentFlag )
    {
        std::cout << "Checking for longest row..." << std::flush;
    }

    lama::CSRStorage<ValueType> localStorage;
    localStorage = matrix->getLocalStorage();

    lama::HostReadAccess<lama::IndexType> ia( localStorage.getIA() );

    lama::IndexType longestRow = 0;
    lama::IndexType row = 0;
    for( int i = 0; i < matrix->getNumRows(); ++i )
    {
        if ( ia[i+1]-ia[i] > longestRow ){
            longestRow = ia[i+1]-ia[i];
<<<<<<< HEAD
=======
            row = i;
>>>>>>> 12dd0c5d
        }
    }
    if( !silentFlag )
    {
        std::cout << "finished, longest row is row " << row << " with " << longestRow << " Elements! (" << context << ") " << std::endl;
    }
}

template<typename ValueType>
void validate(
    lama::CSRSparseMatrix<ValueType> *matrixGiven,
    lama::CSRSparseMatrix<ValueType> *matrixCorrect,
    const bool silentFlag,
    const double epsilon = 1e-15 )
{
    lama::ContextPtr locHost = lama::ContextFactory::getContext( lama::Context::Host );

    matrixGiven->setContext( locHost );
    matrixCorrect->setContext( locHost );

    int numErrors = 0;

    if( !silentFlag )
    {
        std::cout << "Running validation with epsilon = " << epsilon << std::endl << std::flush;
    }

    lama::CSRStorage<ValueType> localStorage;
    localStorage = matrixCorrect->getLocalStorage();

    lama::HostReadAccess<lama::IndexType> correctIa( localStorage.getIA() );
    lama::HostReadAccess<lama::IndexType> correctJA( localStorage.getJA() );

    if( localStorage.getNumValues() != matrixGiven->getLocalStorage().getNumValues() )
    {
        std::cout << "numValues is different, is " << matrixGiven->getLocalStorage().getNumValues() << " but should "
                  << localStorage.getNumValues() << " difference is " << matrixGiven->getLocalStorage().getNumValues() -
                  localStorage.getNumValues() << std::endl << std::flush;
    }

//#pragma omp parallel for
    for( int i = 0; i < matrixCorrect->getNumRows(); i++ )
    {
        lama::IndexType start = correctIa[i];
        lama::IndexType end = correctIa[i + 1];
        for( lama::IndexType k = start; k < end; k++ )
        {
            lama::IndexType j = correctJA[k];
            lama::Scalar valCorrect = matrixCorrect->getValue( i, j );
            lama::Scalar valGiven = matrixGiven->getValue( i, j );

            ValueType relativeDifference = abs( valGiven.getValue<ValueType>() - valCorrect.getValue<ValueType>() )
                                           / valGiven.getValue<ValueType>();
            if( relativeDifference  > epsilon )
            {
                std::cout << "Error in Matrix on position (" << i << ", " << j << ") value is " << valGiven
                          << " but should " << valCorrect << " relative difference is "
                          << relativeDifference << std::endl;
                numErrors++;
            }
        }
    }
    if( numErrors > 0 )
    {
        std::cout << std::endl << "Validation finished, " << numErrors << " errors found!" << std::endl;
    }
    else
    {
        std::cout << std::endl << "Validation finished, no errors found!" << std::endl;
    }
}

int main( int argc, char **argv )
{
    bool validateFlag = false;
    bool prefetchFlag = false;
    bool silentFlag = false;
    bool benchmarkFlag = false;
    bool randomFlag = false;
    bool inputSet = false;
    bool helpFlag = false;
    int size = 1000;
    float density = 1.0;
    std::string inputMatrix;
    int parameter;

    while( ( parameter = getopt( argc, argv, "hvpi:sbrg:d:" ) ) != -1 )
    {
        switch( parameter )
        {
        case 'v':
            validateFlag = true;
            benchmarkFlag = true;
            break;
        case 'p':
            prefetchFlag = true;
            break;
        case 'i':
            inputMatrix = optarg;
            inputSet = true;
            break;
        case 's':
            silentFlag = true;
            break;
        case 'b':
            benchmarkFlag = true;
            break;
        case 'r':
            randomFlag = true;
            inputSet = true;
            break;
        case 'g':
            size = atoi( optarg );
            break;
        case 'd':
            density = atof( optarg );
            break;
        case 'h':
        	helpFlag = true;
        	break;
        default:
            abort();
            break;
        }
    }

<<<<<<< HEAD
    // if no argument is given, display help
    if( argc < 2 || helpFlag )
    {
    	std::cout << "Options:" << std::endl;
    	std::cout << "-i\t Specify input matrix" << std::endl;
    	std::cout << "-p\t Prefetch matrices before multiplication" << std::endl;
    	std::cout << "-s\t Disable verbose output, only output results" << std::endl;
    	std::cout << "-b\t Enable Benchmarking, run multiplication on host and cuda and compare runtime" << std::endl;
    	std::cout << "-v\t Validate matrices after multiplication (compare host with cuda matrix)" << std::endl;
    	std::cout << "-r\t Generate random matrices for multiplication. Also see -g and -d" << std::endl;
    	std::cout << "-g\t Num Rows/Columns of generated random matrices" << std::endl;
    	std::cout << "-d\t Density of generated random matrices" << std::endl;
    	std::cout << "-h\t Display this help" << std::endl;

    	return 0;
=======
    std::string matrixFile;

    switch( matrix )
    {
    case 0:
        matrixFile = "../../../res/benchfiles/bcspwr01.mtx";
        break;
    case 1:
        matrixFile = "../../../res/benchfiles/bcsstk01.mtx";
        break;
    case 2:
        matrixFile = "../../../res/benchfiles/bcsstk18.mtx";
        break;
    case 3:
        matrixFile = "../../../res/benchfiles/e40r5000.mtx";
        break;
    case 4:
        matrixFile = "../../../res/benchfiles/impcol_b.mtx";
        break;
    case 5:
        matrixFile = "../../../res/benchfiles/mc2depi.mtx";
        break;
    case 6:
        matrixFile = "../../../res/benchfiles/s3dkt3m2.mtx";
        break;
    case 7:
        matrixFile = "../../../res/benchfiles/tols90.mtx";
        break;
    case 8:
        matrixFile = "../../../res/benchfiles/amazon-2008.mtx";
        break;
    default:
        matrixFile = inputMatrix;
        break;
    }

    if( !silentFlag )
    {
        std::cout << "matrixMultTest running" << std::endl << std::endl;
        std::cout << "Loading matrix \"" << matrixFile << "\"... " << std::flush;
    }

    lama::CSRSparseMatrix<double> matrixA;
    lama::CSRSparseMatrix<double> matrixB;
    if ( randomFlag ) {
        matrixA = lama::CSRSparseMatrix<double>( size, size );
        matrixB = lama::CSRSparseMatrix<double>( size, size );
        lama::MatrixCreator<double>::fillRandom( matrixA, density );
        lama::MatrixCreator<double>::fillRandom( matrixB, density );
    } else {
        matrixA = lama::CSRSparseMatrix<double>( inputMatrix );
        matrixB =  lama::CSRSparseMatrix<double>( matrixA );
    }

    if( !silentFlag )
    {
        std::cout << "done!" << std::endl << std::endl;
        std::cout << "Matrix A info: " << std::endl;
        std::cout << "Size: \t\t" << matrixA.getNumRows() << "x" << matrixA.getNumColumns() << std::endl;
        std::cout << "NNZ: \t\t" << matrixA.getNumValues() << std::endl;
        std::cout << "NNZ/Row: \t" << matrixA.getNumValues() / matrixA.getNumRows() << std::endl;
        std::cout << "Density: \t" << (float)matrixA.getNumValues() / (float)matrixA.getNumRows() / (float)matrixA.getNumColumns() << std::endl;
        std::cout << "Filesize: \t" << ( ( matrixA.getMemoryUsage() / 1024.0 ) / 1024.0 ) << " MB" << std::endl
                  << std::endl;

        std::cout << "Matrix B info: " << std::endl;
        std::cout << "Size: \t\t" << matrixB.getNumRows() << "x" << matrixB.getNumColumns() << std::endl;
        std::cout << "NNZ: \t\t" << matrixB.getNumValues() << std::endl;
        std::cout << "NNZ/Row: \t" << matrixB.getNumValues() / matrixB.getNumRows() << std::endl;
        std::cout << "Density: \t" << (float)matrixB.getNumValues() / (float)matrixB.getNumRows() / (float)matrixB.getNumColumns() << std::endl;
        std::cout << "Filesize: \t" << ( ( matrixB.getMemoryUsage() / 1024.0 ) / 1024.0 ) << " MB" << std::endl
                  << std::endl;

    }

    lama::CSRSparseMatrix<double> matrixCHost;
    lama::CSRSparseMatrix<double> matrixCCuda;

    if( benchmarkFlag )
    {
        double time1 = multiply<double>( &matrixA, &matrixB, &matrixCCuda, lama::Context::CUDA, prefetchFlag,
                                         silentFlag );
        double time2 = multiply<double>( &matrixA, &matrixB, &matrixCHost, lama::Context::Host, prefetchFlag,
                                         silentFlag );

        if( !silentFlag )
        {
            std::cout << "Speedup: " << time2 / time1 << std::endl << std::endl;

        }
>>>>>>> 12dd0c5d
    }
    else
    {
    	if ( !inputSet )
    	{
			std::cout << "No input set, aborting..." << std::endl;
			return 1;
    	}

		if( !silentFlag )
		{
			std::cout << "matrixMultTest running" << std::endl << std::endl;
			std::cout << "Loading matrix \"" << inputMatrix << "\"... " << std::flush;
		}

		lama::CSRSparseMatrix<double> matrixA;
		lama::CSRSparseMatrix<double> matrixB;
		if ( randomFlag ) {
			matrixA = lama::CSRSparseMatrix<double>( size, size );
			matrixB = lama::CSRSparseMatrix<double>( size, size );
			lama::MatrixCreator<double>::fillRandom( matrixA, density );
			lama::MatrixCreator<double>::fillRandom( matrixB, density );
		} else {
			matrixA = lama::CSRSparseMatrix<double>( inputMatrix );
			matrixB =  lama::CSRSparseMatrix<double>( matrixA );
		}

		if( !silentFlag )
		{
			std::cout << "done!" << std::endl << std::endl;
			std::cout << "Matrix A info: " << std::endl;
			std::cout << "Size: \t\t" << matrixA.getNumRows() << "x" << matrixA.getNumColumns() << std::endl;
			std::cout << "NNZ: \t\t" << matrixA.getNumValues() << std::endl;
			std::cout << "NNZ/Row: \t" << matrixA.getNumValues() / matrixA.getNumRows() << std::endl;
			std::cout << "Density: \t" << (float)matrixA.getNumValues() / (float)matrixA.getNumRows() / (float)matrixA.getNumColumns() << std::endl;
			std::cout << "Filesize: \t" << ( ( matrixA.getMemoryUsage() / 1024.0 ) / 1024.0 ) << " MB" << std::endl
					  << std::endl;

			std::cout << "Matrix B info: " << std::endl;
			std::cout << "Size: \t\t" << matrixB.getNumRows() << "x" << matrixB.getNumColumns() << std::endl;
			std::cout << "NNZ: \t\t" << matrixB.getNumValues() << std::endl;
			std::cout << "NNZ/Row: \t" << matrixB.getNumValues() / matrixB.getNumRows() << std::endl;
			std::cout << "Density: \t" << (float)matrixB.getNumValues() / (float)matrixB.getNumRows() / (float)matrixB.getNumColumns() << std::endl;
			std::cout << "Filesize: \t" << ( ( matrixB.getMemoryUsage() / 1024.0 ) / 1024.0 ) << " MB" << std::endl
					  << std::endl;

		}

		lama::CSRSparseMatrix<double> matrixCHost;
		lama::CSRSparseMatrix<double> matrixCCuda;

		if( benchmarkFlag )
		{
			double time1 = multiply<double>( &matrixA, &matrixB, &matrixCCuda, lama::Context::CUDA, prefetchFlag,
											 silentFlag );
			double time2 = multiply<double>( &matrixA, &matrixB, &matrixCHost, lama::Context::Host, prefetchFlag,
											 silentFlag );

			if( !silentFlag )
			{
				std::cout << "Speedup: " << time2 / time1 << std::endl << std::endl;

			}
		}
		else
		{
			multiply<double>( &matrixA, &matrixB, &matrixCCuda, lama::Context::CUDA, prefetchFlag, silentFlag );
		}

		if( !silentFlag )
		{
			std::cout << "Done!" << std::endl << std::endl;

			std::cout << "Matrix info: " << std::endl;
			std::cout << "Size: \t\t" << matrixCCuda.getNumRows() << "x" << matrixCCuda.getNumColumns() << std::endl;
			std::cout << "NNZ: \t\t" << matrixCCuda.getNumValues() << std::endl;
			std::cout << "NNZ/Row: \t" << matrixCCuda.getNumValues() / matrixCCuda.getNumRows() << std::endl;
			std::cout << "Filesize: \t" << ( ( matrixCCuda.getMemoryUsage() / 1024.0 ) / 1024.0 ) << " MB" << std::endl
					  << std::endl;

			maxRow ( &matrixCCuda, silentFlag );
		}

		if( validateFlag )
		{
			validate<double>( &matrixCCuda, &matrixCHost, silentFlag );
		}

		return 0;
    }
<<<<<<< HEAD
=======

    if( !silentFlag )
    {
        std::cout << "Done!" << std::endl << std::endl;

        std::cout << "Matrix info: " << std::endl;
        std::cout << "Size: \t\t" << matrixCCuda.getNumRows() << "x" << matrixCCuda.getNumColumns() << std::endl;
        std::cout << "NNZ: \t\t" << matrixCCuda.getNumValues() << std::endl;
        std::cout << "NNZ/Row: \t" << matrixCCuda.getNumValues() / matrixCCuda.getNumRows() << std::endl;
        std::cout << "Filesize: \t" << ( ( matrixCCuda.getMemoryUsage() / 1024.0 ) / 1024.0 ) << " MB" << std::endl
                  << std::endl;

        if( benchmarkFlag ){
            maxRow ( &matrixCHost, silentFlag, lama::Context::Host );
            maxRow ( &matrixCCuda, silentFlag, lama::Context::CUDA );
        }
        else
        {
            maxRow ( &matrixCCuda, silentFlag, lama::Context::CUDA );
        }
    }

    if( validateFlag )
    {
        validate<double>( &matrixCCuda, &matrixCHost, silentFlag );
    }

    return 0;
>>>>>>> 12dd0c5d
}<|MERGE_RESOLUTION|>--- conflicted
+++ resolved
@@ -127,10 +127,7 @@
     {
         if ( ia[i+1]-ia[i] > longestRow ){
             longestRow = ia[i+1]-ia[i];
-<<<<<<< HEAD
-=======
             row = i;
->>>>>>> 12dd0c5d
         }
     }
     if( !silentFlag )
@@ -257,7 +254,6 @@
         }
     }
 
-<<<<<<< HEAD
     // if no argument is given, display help
     if( argc < 2 || helpFlag )
     {
@@ -273,98 +269,6 @@
     	std::cout << "-h\t Display this help" << std::endl;
 
     	return 0;
-=======
-    std::string matrixFile;
-
-    switch( matrix )
-    {
-    case 0:
-        matrixFile = "../../../res/benchfiles/bcspwr01.mtx";
-        break;
-    case 1:
-        matrixFile = "../../../res/benchfiles/bcsstk01.mtx";
-        break;
-    case 2:
-        matrixFile = "../../../res/benchfiles/bcsstk18.mtx";
-        break;
-    case 3:
-        matrixFile = "../../../res/benchfiles/e40r5000.mtx";
-        break;
-    case 4:
-        matrixFile = "../../../res/benchfiles/impcol_b.mtx";
-        break;
-    case 5:
-        matrixFile = "../../../res/benchfiles/mc2depi.mtx";
-        break;
-    case 6:
-        matrixFile = "../../../res/benchfiles/s3dkt3m2.mtx";
-        break;
-    case 7:
-        matrixFile = "../../../res/benchfiles/tols90.mtx";
-        break;
-    case 8:
-        matrixFile = "../../../res/benchfiles/amazon-2008.mtx";
-        break;
-    default:
-        matrixFile = inputMatrix;
-        break;
-    }
-
-    if( !silentFlag )
-    {
-        std::cout << "matrixMultTest running" << std::endl << std::endl;
-        std::cout << "Loading matrix \"" << matrixFile << "\"... " << std::flush;
-    }
-
-    lama::CSRSparseMatrix<double> matrixA;
-    lama::CSRSparseMatrix<double> matrixB;
-    if ( randomFlag ) {
-        matrixA = lama::CSRSparseMatrix<double>( size, size );
-        matrixB = lama::CSRSparseMatrix<double>( size, size );
-        lama::MatrixCreator<double>::fillRandom( matrixA, density );
-        lama::MatrixCreator<double>::fillRandom( matrixB, density );
-    } else {
-        matrixA = lama::CSRSparseMatrix<double>( inputMatrix );
-        matrixB =  lama::CSRSparseMatrix<double>( matrixA );
-    }
-
-    if( !silentFlag )
-    {
-        std::cout << "done!" << std::endl << std::endl;
-        std::cout << "Matrix A info: " << std::endl;
-        std::cout << "Size: \t\t" << matrixA.getNumRows() << "x" << matrixA.getNumColumns() << std::endl;
-        std::cout << "NNZ: \t\t" << matrixA.getNumValues() << std::endl;
-        std::cout << "NNZ/Row: \t" << matrixA.getNumValues() / matrixA.getNumRows() << std::endl;
-        std::cout << "Density: \t" << (float)matrixA.getNumValues() / (float)matrixA.getNumRows() / (float)matrixA.getNumColumns() << std::endl;
-        std::cout << "Filesize: \t" << ( ( matrixA.getMemoryUsage() / 1024.0 ) / 1024.0 ) << " MB" << std::endl
-                  << std::endl;
-
-        std::cout << "Matrix B info: " << std::endl;
-        std::cout << "Size: \t\t" << matrixB.getNumRows() << "x" << matrixB.getNumColumns() << std::endl;
-        std::cout << "NNZ: \t\t" << matrixB.getNumValues() << std::endl;
-        std::cout << "NNZ/Row: \t" << matrixB.getNumValues() / matrixB.getNumRows() << std::endl;
-        std::cout << "Density: \t" << (float)matrixB.getNumValues() / (float)matrixB.getNumRows() / (float)matrixB.getNumColumns() << std::endl;
-        std::cout << "Filesize: \t" << ( ( matrixB.getMemoryUsage() / 1024.0 ) / 1024.0 ) << " MB" << std::endl
-                  << std::endl;
-
-    }
-
-    lama::CSRSparseMatrix<double> matrixCHost;
-    lama::CSRSparseMatrix<double> matrixCCuda;
-
-    if( benchmarkFlag )
-    {
-        double time1 = multiply<double>( &matrixA, &matrixB, &matrixCCuda, lama::Context::CUDA, prefetchFlag,
-                                         silentFlag );
-        double time2 = multiply<double>( &matrixA, &matrixB, &matrixCHost, lama::Context::Host, prefetchFlag,
-                                         silentFlag );
-
-        if( !silentFlag )
-        {
-            std::cout << "Speedup: " << time2 / time1 << std::endl << std::endl;
-
-        }
->>>>>>> 12dd0c5d
     }
     else
     {
@@ -444,31 +348,12 @@
 			std::cout << "NNZ/Row: \t" << matrixCCuda.getNumValues() / matrixCCuda.getNumRows() << std::endl;
 			std::cout << "Filesize: \t" << ( ( matrixCCuda.getMemoryUsage() / 1024.0 ) / 1024.0 ) << " MB" << std::endl
 					  << std::endl;
-
-			maxRow ( &matrixCCuda, silentFlag );
 		}
 
 		if( validateFlag )
 		{
 			validate<double>( &matrixCCuda, &matrixCHost, silentFlag );
 		}
-
-		return 0;
-    }
-<<<<<<< HEAD
-=======
-
-    if( !silentFlag )
-    {
-        std::cout << "Done!" << std::endl << std::endl;
-
-        std::cout << "Matrix info: " << std::endl;
-        std::cout << "Size: \t\t" << matrixCCuda.getNumRows() << "x" << matrixCCuda.getNumColumns() << std::endl;
-        std::cout << "NNZ: \t\t" << matrixCCuda.getNumValues() << std::endl;
-        std::cout << "NNZ/Row: \t" << matrixCCuda.getNumValues() / matrixCCuda.getNumRows() << std::endl;
-        std::cout << "Filesize: \t" << ( ( matrixCCuda.getMemoryUsage() / 1024.0 ) / 1024.0 ) << " MB" << std::endl
-                  << std::endl;
-
         if( benchmarkFlag ){
             maxRow ( &matrixCHost, silentFlag, lama::Context::Host );
             maxRow ( &matrixCCuda, silentFlag, lama::Context::CUDA );
@@ -478,12 +363,5 @@
             maxRow ( &matrixCCuda, silentFlag, lama::Context::CUDA );
         }
     }
-
-    if( validateFlag )
-    {
-        validate<double>( &matrixCCuda, &matrixCHost, silentFlag );
-    }
-
-    return 0;
->>>>>>> 12dd0c5d
+	return 0;
 }