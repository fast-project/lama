--- conflicted
+++ resolved
@@ -76,6 +76,7 @@
 
 # ALLOW to switch off CUDA explicitly
 setAndCheckCache ( "CUDA" )
+setAndCheckCache ( "OPENMP" )
 
 ### Include Compiler Flags, after all packages are found ###
 include ( CompilerFlags )
@@ -89,9 +90,9 @@
 #message ( STATUS "OpenMP schedule set to " ${LAMA_OMP_SCHEDULE} )
 add_definitions ( -DLAMA_OMP_SCHEDULE=${LAMA_OMP_SCHEDULE} )
 
-if ( OPENMP_FOUND )
+if ( OPENMP_FOUND AND LAMA_USE_OPENMP )
     set ( CMAKE_CXX_FLAGS "${CMAKE_CXX_FLAGS} ${OpenMP_CXX_FLAGS}" )
-endif( OPENMP_FOUND)
+endif( OPENMP_FOUND AND LAMA_USE_OPENMP)
 
 
 
@@ -182,54 +183,29 @@
 message ( STATUS "Summary of LAMA Configuration:" )
 message ( STATUS "==============================" )
 message ( STATUS "" )
-<<<<<<< HEAD
 lama_status_message ( HEADLINE "REQUIRED PACKAGES:" )
 ## C++ Compiler
-=======
-message ( STATUS "REQUIRED PACKAGES:" )
-
-## CXX
->>>>>>> dbad588f
 if ( CMAKE_CXX_COMPILER )
     lama_status_message ( INFO "[FOUND]" "      C++ Compiler - ${CMAKE_CXX_COMPILER_ID} ${gcc_compiler_version}" )
 else ( CMAKE_CXX_COMPILER )
     lama_status_message ( ERROR "[NOT FOUND]" "  C++ Compiler" )
 endif ( CMAKE_CXX_COMPILER )
 
-<<<<<<< HEAD
 # C Compiler
-=======
-## C
->>>>>>> dbad588f
 if ( CMAKE_C_COMPILER )
     lama_status_message ( INFO "[FOUND]" "      C Compiler - ${CMAKE_C_COMPILER_ID}" )
 else ( CMAKE_C_COMPILER )
     lama_status_message ( ERROR "[NOT FOUND]" "  C Compiler" )
 endif ( CMAKE_C_COMPILER )
 
-<<<<<<< HEAD
 # Boost 
-=======
-## OpenMP
-if( OPENMP_FOUND )
-    message ( STATUS "    [FOUND]       OpenMP" )
-else ( OPENMP_FOUND )
-    message ( STATUS "    [NOT FOUND]   OpenMP" )
-endif ( OPENMP_FOUND )
-
-## Boost
->>>>>>> dbad588f
 if ( Boost_INCLUDE_DIR )
     lama_status_message ( INFO "[FOUND]" "      Boost - Version ${Boost_VERSION} at ${Boost_INCLUDE_DIR}" )
 else ( Boost_INCLUDE_DIR )
     lama_status_message ( ERROR "[NOT FOUND]" "  Boost" )
 endif ( Boost_INCLUDE_DIR )
 
-<<<<<<< HEAD
 # BLAS
-=======
-## BLAS
->>>>>>> dbad588f
 if ( LAMA_BLAS_LIBRARIES )
     lama_status_message ( INFO "[FOUND]" "      BLAS - Libraries: ${LAMA_BLAS_LIBRARIES}" )
     lama_status_message ( INFO "[FOUND]" "      LAPACK GOES HERE!" )
@@ -242,7 +218,6 @@
 message ( STATUS "" )
 lama_status_message ( HEADLINE "OPTIONAL PACKAGES:" )
 
-<<<<<<< HEAD
 ## OpenMP
 if( OPENMP_FOUND )
     if ( LAMA_USE_OPENMP )
@@ -254,8 +229,6 @@
     lama_status_message ( WARNING "[UNSUPPORTED]" "OpenMP" )
 endif ( OPENMP_FOUND )
 
-=======
->>>>>>> dbad588f
 
 ## MPI
 if ( MPI_FOUND )
@@ -281,11 +254,7 @@
 
 ## DOXYGEN
 if ( DOXYGEN_FOUND )
-<<<<<<< HEAD
-    lama_status_message ( INFO "[FOUND]" "      DOXYGEN - make doc to build documentation" )
-=======
-    message ( STATUS "    [FOUND]       DOXYGEN - 'make doc' to build documentation" )
->>>>>>> dbad588f
+    lama_status_message ( INFO "[FOUND]" "      DOXYGEN - 'make doc' to build documentation" )
 else ( DOXYGEN_FOUND )
     lama_status_message ( WARNING "[NOT FOUND]" "  DOXYGEN" )
 endif ( DOXYGEN_FOUND )
