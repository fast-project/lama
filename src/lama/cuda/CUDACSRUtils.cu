--- conflicted
+++ resolved
@@ -2184,7 +2184,6 @@
     const IndexType bIa[],
     const IndexType bJa[] )
 {
-<<<<<<< HEAD
 //    LAMA_REGION( "CUDA.CSR.matrixMultiplySizes" )
 //
 //    LAMA_LOG_INFO(
@@ -2320,18 +2319,12 @@
 //    return numValues[0];
 
     LAMA_REGION( "CUDA.CSR.matrixMultiplySizes" )
-=======
-    LAMA_REGION( "CUDA.CSRUtils.matrixMultiplySizes" )
->>>>>>> e39405c5
 
     LAMA_LOG_INFO(
         logger,
         "matrixMutliplySizes for " << numRows << " x " << numColumns << " matrix" << ", diagonalProperty = " << diagonalProperty )
 
     LAMA_CHECK_CUDA_ACCESS
-
-
-
 
 
 //    size_t free;
@@ -2559,7 +2552,7 @@
     const IndexType bJA[],
     const ValueType bValues[] )
 {
-    LAMA_REGION( "CUDA.CSR.matrixAdd" )
+    LAMA_REGION( "CUDA.CSRUtils.matrixAdd" )
 
     LAMA_LOG_INFO( logger, "matrixAdd for " << numRows << "x" << numColumns << " matrix" )
 
@@ -2749,13 +2742,9 @@
                            ValueType diagonalElement )
 
 {
-<<<<<<< HEAD
     // TODO: rename sColA => destinationOffset!
     sColA[localWarpId] = 0;
     IndexType rowOffset = cIA[aRowIt];
-=======
-    LAMA_REGION( "CUDA.CSRUtils.matrixAdd" )
->>>>>>> e39405c5
 
     IndexType hashCol;
     ValueType hashVal;
