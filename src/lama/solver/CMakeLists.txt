###
 # @file CMakeLists.txt
 #
 # @license
 # Copyright (c) 2013
 # Fraunhofer Institute for Algorithms and Scientific Computing SCAI
 # for Fraunhofer-Gesellschaft
 #
 # Permission is hereby granted, free of charge, to any person obtaining a copy
 # of this software and associated documentation files (the "Software"), to deal
 # in the Software without restriction, including without limitation the rights
 # to use, copy, modify, merge, publish, distribute, sublicense, and/or sell
 # copies of the Software, and to permit persons to whom the Software is
 # furnished to do so, subject to the following conditions:
 #
 # The above copyright notice and this permission notice shall be included in
 # all copies or substantial portions of the Software.
 #
 # THE SOFTWARE IS PROVIDED "AS IS", WITHOUT WARRANTY OF ANY KIND, EXPRESS OR
 # IMPLIED, INCLUDING BUT NOT LIMITED TO THE WARRANTIES OF MERCHANTABILITY,
 # FITNESS FOR A PARTICULAR PURPOSE AND NONINFRINGEMENT. IN NO EVENT SHALL THE
 # AUTHORS OR COPYRIGHT HOLDERS BE LIABLE FOR ANY CLAIM, DAMAGES OR OTHER
 # LIABILITY, WHETHER IN AN ACTION OF CONTRACT, TORT OR OTHERWISE, ARISING FROM,
 # OUT OF OR IN CONNECTION WITH THE SOFTWARE OR THE USE OR OTHER DEALINGS IN THE
 # SOFTWARE.
 # @endlicense
 #
 # @brief lama/solver/CMakeLists.txt
 # @author Jan Ecker
 # @date 02.04.2013
###

### add subdirectories ###
add_subdirectory ( criteria )
add_subdirectory ( logger )

### for external amg ###
file ( GLOB AMG_SUBDIRPRESENT "amg" )

if ( AMG_SUBDIRPRESENT AND MPI_FOUND AND LAMA_USE_MPI AND CUDA_FOUND AND LAMA_USE_CUDA )
    add_subdirectory ( ${AMG_SUBDIRPRESENT} )
<<<<<<< HEAD
endif ( AMG_SUBDIRPRESENT AND MPI_FOUND AND LAMA_USE_MPI AND CUDA_FOUND AND LAMA_USE_CUDA)
=======

endif ( )
>>>>>>> f31ab87b

### Add classes and header files ###
set ( CLASSES
        AMGSetup
        AMGSetupFactory
        AMGSetupManager
        CG
        DefaultJacobi
        GMRES
        InverseSolver
        IterativeSolver
        OmegaSolver
        SimpleAMG
        SingleGridSetup
        SolutionProxy
        Solver
        SOR
        SpecializedJacobi
        TrivialPreconditioner
    )
    
set ( HEADERS
        shared_lib
    )
    
lama_classes ( ${CLASSES} )
lama_headers ( ${HEADERS} )

### add sources and headers to parent scope ###
lama_add ()<|MERGE_RESOLUTION|>--- conflicted
+++ resolved
@@ -39,12 +39,8 @@
 
 if ( AMG_SUBDIRPRESENT AND MPI_FOUND AND LAMA_USE_MPI AND CUDA_FOUND AND LAMA_USE_CUDA )
     add_subdirectory ( ${AMG_SUBDIRPRESENT} )
-<<<<<<< HEAD
 endif ( AMG_SUBDIRPRESENT AND MPI_FOUND AND LAMA_USE_MPI AND CUDA_FOUND AND LAMA_USE_CUDA)
-=======
 
-endif ( )
->>>>>>> f31ab87b
 
 ### Add classes and header files ###
 set ( CLASSES
