--- conflicted
+++ resolved
@@ -25,18 +25,13 @@
  * SOFTWARE.
  * @endlicense
  *
-<<<<<<< HEAD
  * @brief Operators to form symbolic expressions Scalar * Matrix * Vector + Scalar * Vector
- * @author brandes
-=======
- * @brief MatrixVectorExpressions.hpp
  * @author Thomas Brandes
->>>>>>> c625cff8
  * @date 28.03.2011
  * $Id$
  */
-#ifndef LAMA_MATRIX_VECTOREXPRESSIONS_HPP_
-#define LAMA_MATRIX_VECTOREXPRESSIONS_HPP_
+#ifndef LAMA_MATRIX_VECTOR_EXPRESSIONS_HPP_
+#define LAMA_MATRIX_VECTOR_EXPRESSIONS_HPP_
 
 #include <lama/matrix/Matrix.hpp>
 
@@ -224,4 +219,4 @@
 
 }
 
-#endif // LAMA_MATRIXVECTOREXPRESSIONS_HPP_+#endif // LAMA_MATRIX_VECTOR_EXPRESSIONS_HPP_