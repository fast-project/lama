--- conflicted
+++ resolved
@@ -4,11 +4,7 @@
 
 LD_FLAGS = -L${LAMA_ROOT}/lib -llama -Wl,-rpath=${LAMA_ROOT}/lib 
 
-<<<<<<< HEAD
-EXECUTABLE: simple.exe vector.exe solver.exe vector_exp.exe
-=======
-EXECUTABLE: simple.exe vector.exe solver.exe blas1.exe
->>>>>>> c846b51f
+EXECUTABLE: simple.exe vector.exe solver.exe blas1.exe vector_exp.exe
 
 .SUFFIXES:
 
