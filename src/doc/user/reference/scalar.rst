--- conflicted
+++ resolved
@@ -48,10 +48,7 @@
    c = min( a, b );
    c = abs( a );
    c = sqrt( a );
-   
-<<<<<<< HEAD
-For printing 
-=======
+
 For printing a Scalar value you can use the output operator ('<<') or 'getValue<ValueType>()' to print it on your own,
 e.g. in printf(). Using the output operator results in 'Scalar(<your_value>)' while you get the plain value with
 getValue<ValueType>.
@@ -62,5 +59,4 @@
    std::cout << "my Scalar is: " << a << std::endl;
    
    // getValue
-   printf("my Scalar is: %d\n", a.getValue<int>() );
->>>>>>> d7219b59
+   printf("my Scalar is: %d\n", a.getValue<int>() );