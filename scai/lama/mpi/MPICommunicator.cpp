/**
 * @file MPICommunicator.cpp
 *
 * @license
 * Copyright (c) 2009-2015
 * Fraunhofer Institute for Algorithms and Scientific Computing SCAI
 * for Fraunhofer-Gesellschaft
 *
 * Permission is hereby granted, free of charge, to any person obtaining a copy
 * of this software and associated documentation files (the "Software"), to deal
 * in the Software without restriction, including without limitation the rights
 * to use, copy, modify, merge, publish, distribute, sublicense, and/or sell
 * copies of the Software, and to permit persons to whom the Software is
 * furnished to do so, subject to the following conditions:
 *
 * The above copyright notice and this permission notice shall be included in
 * all copies or substantial portions of the Software.
 *
 * THE SOFTWARE IS PROVIDED "AS IS", WITHOUT WARRANTY OF ANY KIND, EXPRESS OR
 * IMPLIED, INCLUDING BUT NOT LIMITED TO THE WARRANTIES OF MERCHANTABILITY,
 * FITNESS FOR A PARTICULAR PURPOSE AND NONINFRINGEMENT. IN NO EVENT SHALL THE
 * AUTHORS OR COPYRIGHT HOLDERS BE LIABLE FOR ANY CLAIM, DAMAGES OR OTHER
 * LIABILITY, WHETHER IN AN ACTION OF CONTRACT, TORT OR OTHERWISE, ARISING FROM,
 * OUT OF OR IN CONNECTION WITH THE SOFTWARE OR THE USE OR OTHER DEALINGS IN THE
 * SOFTWARE.
 * @endlicense
 *
 * @brief MPICommunicator.cpp
 * @author Jiri Kraus
 * @date 23.02.2011
 * @since 1.0.0
 */

// hpp
#include <scai/lama/mpi/MPICommunicator.hpp>

// local library
#include <scai/lama/mpi/MPISyncToken.hpp>
#include <scai/lama/mpi/MPIUtils.hpp>

// internal scai libraries
#include <scai/tracing.hpp>

#include <scai/common/Settings.hpp>
#include <scai/common/Assert.hpp>
#include <scai/common/unique_ptr.hpp>
#include <scai/common/bind.hpp>
#include <scai/common/unique_ptr.hpp>
#include <scai/common/Constants.hpp>

// boost
#include <boost/preprocessor.hpp>

// std
#include <iostream>
#include <algorithm>

using namespace std;

namespace scai
{

using common::shared_ptr;
using common::unique_ptr;
using common::scoped_array;
using common::Constants;

namespace lama
{

const int MPICommunicator::defaultTag = 1;
MPI_Op MPICommunicator::mSumComplexLongDouble = 0;

SCAI_LOG_DEF_LOGGER( MPICommunicator::logger, "Communicator.MPICommunicator" )

MPICommunicator::MPICommunicator( int& argc, char** & argv, const std::string& type )
    : CRTPCommunicator<MPICommunicator>( type ), 
      mMainThread( common::Thread::getSelf() ),
      mThreadSafetyLevel( Communicator::Funneled )
{
    SCAI_LOG_DEBUG( logger, "Communicator constructed, type = " << type )
    initialize( argc, argv );
}

MPICommunicator::MPICommunicator()
    : CRTPCommunicator<MPICommunicator>( "MPI" ), 
      mMainThread( common::Thread::getSelf() ),
      mThreadSafetyLevel( Communicator::Funneled )
{
    int argc = 0;
    char** argv = NULL;

    SCAI_LOG_DEBUG( logger, "MPICommunicator constructed, no args" )
    initialize( argc, argv );
}

MPICommunicator::MPICommunicator( int& argc, char** & argv )
    : CRTPCommunicator<MPICommunicator>( "MPI" ), 
      mMainThread( common::Thread::getSelf() ),
      mThreadSafetyLevel( Communicator::Funneled )
{
    SCAI_TRACE_SCOPE( false ) // switch off tracing in this scope as it might call this constructor again

    initialize( argc, argv );
}

void MPICommunicator::initialize( int& argc, char** & argv )
{
    int initialized = 0;

    LAMA_MPICALL( logger, MPI_Initialized( &initialized ), "MPI_Initialized" )

    if( initialized )
    {
        mExternInitialization = true;
        SCAI_LOG_WARN( logger, "MPI_Init: MPI has already been initialized." )
    }
    else
    {
        mExternInitialization = false;

        std::string threadSafetyEnvironment;

        const char* envConfig = getenv( "LAMA_MPICOMM_THREAD_SAFETY" );

        if( envConfig != NULL )
        {
            threadSafetyEnvironment = envConfig;
        }

        int requiredThreadSafety = MPI_THREAD_FUNNELED;

        if( threadSafetyEnvironment == "Multiple" )
        {
            requiredThreadSafety = MPI_THREAD_MULTIPLE;
        }
        else if( threadSafetyEnvironment == "Serialized" )
        {
            requiredThreadSafety = MPI_THREAD_SERIALIZED;
        }
        else if( threadSafetyEnvironment != "" )
        {
            SCAI_LOG_ERROR( logger,
                            "LAMA_MPICOMM_THREAD_SAFETY = " << threadSafetyEnvironment << ", unknown value (try Multiple or Serialized)" )
        }

        int providedThreadSafety = MPI_THREAD_SINGLE;

        LAMA_MPICALL( logger, MPI_Init_thread( &argc, &argv, requiredThreadSafety, &providedThreadSafety ), "MPI_Init" );

        switch( providedThreadSafety )
        {
            case MPI_THREAD_MULTIPLE:
                mThreadSafetyLevel = Communicator::Multiple;
                SCAI_LOG_INFO( logger, "MPI Thread Safety Level: MPI_THREAD_MULTIPLE" )
                break;

            case MPI_THREAD_SERIALIZED:
                mThreadSafetyLevel = Communicator::Serialized;
                SCAI_LOG_INFO( logger, "MPI Thread Safety Level: MPI_THREAD_SERIALIZED" )
                break;

            case MPI_THREAD_FUNNELED:
                mThreadSafetyLevel = Communicator::Funneled;
                SCAI_LOG_INFO( logger, "MPI Thread Safety Level: MPI_THREAD_FUNNELED" )
                break;

            case MPI_THREAD_SINGLE:
                mThreadSafetyLevel = Communicator::Funneled;
                SCAI_LOG_INFO( logger, "MPI Thread Safety Level: MPI_THREAD_SINGLE" )
                break;

            default:
                MPI_Finalize();
                COMMON_THROWEXCEPTION( "MPI which supports at leas thread level MPI_THREAD_FUNNELED is required." )
        }

        isCUDAAware = false;

        bool setCUDA = common::Settings::getEnvironment( isCUDAAware, "LAMA_MPI_CUDA" );

        if( setCUDA )
        {
            SCAI_LOG_ERROR( logger, "MPI isCUDAAware = " << isCUDAAware )
        }
    }

	if( mSumComplexLongDouble == 0)
	{
		MPI_Op_create( &sum_complex_long_double, true, &mSumComplexLongDouble );
		SCAI_LOG_DEBUG( logger, "MPI_Op_create for sum complex long double")
	}

    mCommWorld = MPI_COMM_WORLD;
    MPI_Comm_dup( mCommWorld, &mComm );
    MPI_Comm_dup( mCommWorld, &mCommTask );
    SCAI_LOG_INFO( logger, "MPI_Init" )
    LAMA_MPICALL( logger, MPI_Comm_size( mComm, &mSize ), "MPI_Comm_size" )
    LAMA_MPICALL( logger, MPI_Comm_rank( mComm, &mRank ), "MPI_Comm_rank" )

    setNodeData(); // determine mNodeRank, mNodeSize
}

void MPICommunicator::sum_complex_long_double(void *in, void *out, int *count,
                                 MPI_Datatype * UNUSED(dtype) )
{
  ComplexLongDouble *a = reinterpret_cast<ComplexLongDouble*>( in );
  ComplexLongDouble *b = reinterpret_cast<ComplexLongDouble*>( out );
  for(int i = 0; i < *count; ++i) {
      b[i] += a[i];
  }
}


/* ---------------------------------------------------------------------------------- */

void MPICommunicator::setNodeData()
{
    // routine set mNodeRank and mNodeSize

    // processors with same processor_name are assumed to be on the same node

    int nodeNameLength; // lenght of node name for this processor

    char nodeName[MPI_MAX_PROCESSOR_NAME]; // name of node for this processor
    memset( nodeName, '\0', MPI_MAX_PROCESSOR_NAME );

    LAMA_MPICALL( logger, MPI_Get_processor_name( nodeName, &nodeNameLength ), "MPI_Get_processor_name" )

    SCAI_LOG_INFO( logger, "Processor " << mRank << " runs on node " << nodeName )

    char* allNodeNames = (char*) malloc( MPI_MAX_PROCESSOR_NAME * mSize * sizeof(char) );

    if( allNodeNames == NULL )
    {
        COMMON_THROWEXCEPTION( "Can't alloc enough memory for all node names." )
    }

    memset( allNodeNames, '\0', MPI_MAX_PROCESSOR_NAME * mSize );

    LAMA_MPICALL( logger,
                  MPI_Allgather( &nodeName[0], MPI_MAX_PROCESSOR_NAME, MPI_CHAR, &allNodeNames[0],
                                 MPI_MAX_PROCESSOR_NAME, MPI_CHAR, mComm ),
                  "MPI_Allgather( <node_names> )" )

    mNodeSize = 0;
    mNodeRank = mSize; // illegal value to verify that it will be set

    for( int i = 0; i < mSize; ++i )
    {
        if( strcmp( &allNodeNames[i * MPI_MAX_PROCESSOR_NAME], nodeName ) )
        {
            continue; // processor i is not on same node
        }

        // Processor i is on same node as this processor

        if( i == mRank )
        {
            mNodeRank = mNodeSize;
        }

        ++mNodeSize;
    }

    free( allNodeNames );

    SCAI_ASSERT_ERROR( mNodeSize > 0, "Serious problem encountered to get node size" )

    SCAI_ASSERT_ERROR( mNodeRank < mNodeSize, "Serious problem encountered to get node size" )

    SCAI_LOG_INFO( logger, "Processor " << mRank << ": node rank " << mNodeRank << " of " << mNodeSize )
}

/* ---------------------------------------------------------------------------------- */

MPICommunicator::~MPICommunicator()
{
    SCAI_LOG_INFO( logger, *this << ": ~MPICommunicator" )
    int finalized = 0;
    LAMA_MPICALL( logger, MPI_Finalized( &finalized ), "MPI_Finalized" )

    if( !finalized )
    {
        if( !mExternInitialization )
        {
            SCAI_LOG_INFO( logger, "call MPI_Finalize" )
            LAMA_MPICALL( logger, MPI_Finalize(), "MPI_Finalize" )
        }
        else
        {
            SCAI_LOG_INFO( logger, "ATTENTION: no call MPI_Finalize, was externally initialized" )
        }
    }
    else
    {
        SCAI_LOG_WARN( logger, *this << ": tried to finalize MPI, but MPI has already been finalized." )
    }
}

/* ---------------------------------------------------------------------------------- */

bool MPICommunicator::isEqual( const Communicator& other ) const
{
    bool equal = false;
    const MPICommunicator* otherMPI = dynamic_cast<const MPICommunicator*>( &other );

    if( otherMPI )
    {
        equal = mComm == otherMPI->mComm;
    }

    return equal;
}

/* ---------------------------------------------------------------------------------- */

Communicator::ThreadSafetyLevel MPICommunicator::getThreadSafetyLevel() const
{
    return mThreadSafetyLevel;
}

PartitionId MPICommunicator::getSize() const
{
    return mSize;
}

PartitionId MPICommunicator::getRank() const
{
    return mRank;
}

PartitionId MPICommunicator::getNodeSize() const
{
    return mNodeSize;
}

PartitionId MPICommunicator::getNodeRank() const
{
    return mNodeRank;
}

MPI_Comm MPICommunicator::getMPIComm() const
{
    return mComm;
}

template<typename ValueType>
MPI_Request MPICommunicator::startrecv( ValueType* buffer, int count, int source ) const
{
    MPI_Request request;
    MPI_Datatype commType = getMPIType<ValueType>();
    LAMA_MPICALL( logger, MPI_Irecv( buffer, count, commType, source, defaultTag, selectMPIComm(), &request ),
                  "MPI_Irecv" )
    return request;
}

template<typename ValueType>
MPI_Request MPICommunicator::startsend( const ValueType* buffer, int count, int target ) const
{
    MPI_Request request;
    MPI_Datatype commType = getMPIType<ValueType>();
    LAMA_MPICALL( logger,
                  MPI_Isend( const_cast<ValueType*>( buffer ), count, commType, target, defaultTag, selectMPIComm(),
                             &request ),
                  "MPI_Isend" )
    return request;
}

template<typename ValueType>
int MPICommunicator::getCount( MPI_Status& mpiStatus ) const
{
    int size = 0;
    MPI_Datatype commType = getMPIType<ValueType>();
    LAMA_MPICALL( logger, MPI_Get_count( &mpiStatus, commType, &size ), "MPI_Get_count" )
    return size;
}

template<typename ValueType>
void MPICommunicator::send( const ValueType buffer[], int count, int target ) const
{
    MPI_Datatype commType = getMPIType<ValueType>();
    LAMA_MPICALL( logger,
                  MPI_Send( const_cast<ValueType*>( buffer ), count, commType, target, defaultTag, selectMPIComm() ),
                  "MPI_Send" )
}

/* ---------------------------------------------------------------------------------- */

void MPICommunicator::all2all( IndexType recvSizes[], const IndexType sendSizes[] ) const
{
    SCAI_REGION( "Communicator.MPI.all2all" )

    SCAI_ASSERT_ERROR( sendSizes != 0, " invalid sendSizes " )
    SCAI_ASSERT_ERROR( recvSizes != 0, " invalid recvSizes " )

    // MPI is not const-aware so we have to use a const_cast on sendSizes

    MPI_Datatype commType = getMPIType<IndexType>();

    LAMA_MPICALL( logger,
                  MPI_Alltoall( const_cast<IndexType*>( sendSizes ), Constants<int>::one, commType, recvSizes,
                                Constants<int>::one, commType, selectMPIComm() ),
                  "MPI_Alltoall" )
}

/* ---------------------------------------------------------------------------------- */

template<typename ValueType>
void MPICommunicator::exchangeByPlanImpl(
    ValueType recvData[],
    const CommunicationPlan& recvPlan,
    const ValueType sendData[],
    const CommunicationPlan& sendPlan ) const
{
    SCAI_REGION( "Communicator.MPI.exchangeByPlan" )

    SCAI_ASSERT_ERROR( sendPlan.allocated(), "sendPlan not allocated" )
    SCAI_ASSERT_ERROR( recvPlan.allocated(), "recvPlan not allocated" )

    SCAI_LOG_INFO( logger,
                   *this << ": exchange for values of type " << common::getScalarType<ValueType>() 
                   << ", send to " << sendPlan.size() << " processors, recv from " << recvPlan.size() )

    int maxReceives = recvPlan.size();
    int noReceives = 0; // will be incremented
    ValueType* recvDataForMe = NULL;
    IndexType recvDataForMeSize = 0;
    scoped_array<MPI_Request> commRequest( new MPI_Request[maxReceives] );

    // setup receives for each entry in receive plan

    for( PartitionId i = 0; i < maxReceives; ++i )
    {
        IndexType quantity = recvPlan[i].quantity;
        IndexType offset = recvPlan[i].offset;
        ValueType* recvDataForI = recvData + offset;
        PartitionId p = recvPlan[i].partitionId;
        SCAI_LOG_DEBUG( logger,
                        *this << ": receive " << quantity << " elements" << " from processor " << p << " at offset " << offset )

        if( p != mRank )
        {
            commRequest[noReceives] = startrecv( recvDataForI, quantity, p );
            noReceives++;
        }
        else
        {
            recvDataForMe = recvDataForI;
            recvDataForMeSize = quantity;
        }
    }

    // send the data via sendPlan

    for( PartitionId i = 0; i < sendPlan.size(); ++i )
    {
        IndexType quantity = sendPlan[i].quantity;
        IndexType offset = sendPlan[i].offset;
        const ValueType* sendDataForI = sendData + offset;
        PartitionId p = sendPlan[i].partitionId;
        SCAI_LOG_DEBUG( logger,
                        *this << ": send " << quantity << " elements" << " to processor " << p << " at offset " << offset )

        if( p != mRank )
        {
            send( sendDataForI, quantity, p );
        }
        else
        {
            SCAI_LOG_DEBUG( logger, "self-exchange of " << quantity << " elements" )
            SCAI_ASSERT_DEBUG( quantity == recvDataForMeSize, "size mismatch for self exchange" )

            for( IndexType k = 0; k < recvDataForMeSize; k++ )
            {
                recvDataForMe[k] = sendDataForI[k];
            }
        }
    }

    // wait for completion of receives
    scoped_array<MPI_Status> statuses( new MPI_Status[noReceives] );
    LAMA_MPICALL( logger, MPI_Waitall( noReceives, commRequest.get(), statuses.get() ), "MPI_Waitall" )
    // ToDo: check for correct sizes, was done in earlier version, but is now redundant
}

/* ---------------------------------------------------------------------------------- */

template<typename ValueType>
SyncToken* MPICommunicator::exchangeByPlanAsyncImpl(
    ValueType* const recvData,
    const CommunicationPlan& recvPlan,
    const ValueType* const sendData,
    const CommunicationPlan& sendPlan ) const
{
    SCAI_REGION( "Communicator.MPI.exchangeByPlanAsync" )

    SCAI_ASSERT_ERROR( sendPlan.allocated(), "sendPlan not allocated" )
    SCAI_ASSERT_ERROR( recvPlan.allocated(), "recvPlan not allocated" )
    SCAI_LOG_INFO( logger,
                   *this << ": exchange for values of type " << common::getScalarType<ValueType>() 
                    << ", send to " << sendPlan.size() << " processors, recv from " << recvPlan.size() )
    int noRequests = sendPlan.size() + recvPlan.size();

    // create MPIToken as auto_ptr, so it will be freed in case of exception

    scai::common::unique_ptr<MPISyncToken> pSyncToken( new MPISyncToken( noRequests ) );

    MPISyncToken& syncToken = *pSyncToken;

    ValueType* recvDataForMe = NULL;
    IndexType recvDataForMeSize = 0;

    // setup receives for each entry in receive plan

    for( PartitionId i = 0; i < recvPlan.size(); ++i )
    {
        IndexType quantity = recvPlan[i].quantity;
        ValueType* recvDataForI = recvData + recvPlan[i].offset;
        PartitionId p = recvPlan[i].partitionId;
        SCAI_LOG_DEBUG( logger, *this << ": receive " << quantity << " elements" << " from processor " << p )

        if( p != mRank )
        {
            syncToken.pushRequest( startrecv( recvDataForI, quantity, p ) );
        }
        else
        {
            recvDataForMe = recvDataForI;
            recvDataForMeSize = quantity;
        }
    }

    // send the data via sendPlan

    for( PartitionId i = 0; i < sendPlan.size(); ++i )
    {
        IndexType quantity = sendPlan[i].quantity;
        const ValueType* sendDataForI = sendData + sendPlan[i].offset;
        PartitionId p = sendPlan[i].partitionId;
        SCAI_LOG_DEBUG( logger, *this << ": send " << quantity << " elements" << " to processor " << p )

        if( p != mRank )
        {
            syncToken.pushRequest( startsend( sendDataForI, quantity, p ) );
        }
        else
        {
            SCAI_LOG_DEBUG( logger, "self-exchange of " << quantity << " elements" )
            SCAI_ASSERT_DEBUG( quantity == recvDataForMeSize, "size mismatch for self exchange" )

            for( IndexType k = 0; k < recvDataForMeSize; k++ )
            {
                recvDataForMe[k] = sendDataForI[k];
            }
        }
    }

    return pSyncToken.release();
}

/* ---------------------------------------------------------------------------------- */

inline MPI_Comm MPICommunicator::selectMPIComm() const
{
    if( mThreadSafetyLevel != Multiple )
    {
        return mComm;
    }

    const common::Thread::Id thisThread = common::Thread::getSelf();

    if( thisThread == mMainThread )
    {
        return mComm;
    }
    else
    {
        return mCommTask;
    }
}

/* ---------------------------------------------------------------------------------- */
/*              bcast                                                                 */
/* ---------------------------------------------------------------------------------- */

template<typename ValueType>
void MPICommunicator::bcastImpl( ValueType val[], const IndexType n, const PartitionId root ) const
{
    SCAI_REGION( "Communicator.MPI.bcast" )

    MPI_Datatype commType = getMPIType<ValueType>();
    LAMA_MPICALL( logger, MPI_Bcast( val, n, commType, root, selectMPIComm() ), "MPI_Bcast<ValueType>" )
}

/* ---------------------------------------------------------------------------------- */
/*              shift                                                                 */
/* ---------------------------------------------------------------------------------- */

template<typename ValueType>
IndexType MPICommunicator::shiftImpl(
    ValueType recvVals[],
    const IndexType recvSize,
    const PartitionId source,
    const ValueType sendVals[],
    const IndexType sendSize,
    const PartitionId dest ) const
{
    SCAI_REGION( "Communicator.MPI.shift" )

    SCAI_ASSERT_ERROR( source != getRank(), "source must not be this partition" )
    SCAI_ASSERT_ERROR( dest != getRank(), "dest must not be this partition" )

    SCAI_LOG_DEBUG( logger,
                    *this << ": recv from " << source << " max " << recvSize << " values " << ", send to " << dest << " " << sendSize << " values." )

    MPI_Datatype commType = getMPIType<ValueType>();
    MPI_Status mpiStatus;

    LAMA_MPICALL( logger,
                  MPI_Sendrecv( const_cast<ValueType*>( sendVals ), sendSize, commType, dest, 4711, recvVals, recvSize,
                                commType, source, 4711, selectMPIComm(), &mpiStatus ),
                  "MPI_Sendrecv" )

    // extract number of read values from status

    int count = 0;

    LAMA_MPICALL( logger, MPI_Get_count( &mpiStatus, commType, &count ), "MPI_Get_count(ValueType)" )

    SCAI_LOG_DEBUG( logger, "received from " << source << " #values = " << count << ", max was " << recvSize )

    return count;
}

/* ---------------------------------------------------------------------------------- */
/*              shiftAsync                                                            */
/* ---------------------------------------------------------------------------------- */

template<typename ValueType>
SyncToken* MPICommunicator::shiftAsyncImpl(
    ValueType recvVals[],
    const PartitionId source,
    const ValueType sendVals[],
    const PartitionId dest,
    const IndexType size ) const
{
    SCAI_LOG_DEBUG( logger,
                    *this << ": recv from " << source << ", send to " << dest << ", both " << size << " values." )

    SCAI_ASSERT_ERROR( source != getRank(), "source must not be this partition" )
    SCAI_ASSERT_ERROR( dest != getRank(), "dest must not be this partition" )

    // need an MPI communicator with 2 requests, no clean up needed

    unique_ptr<MPISyncToken> pSyncToken( new MPISyncToken( 2 ) );

    pSyncToken->pushRequest( startrecv( recvVals, size, source ) );
    pSyncToken->pushRequest( startsend( sendVals, size, dest ) );

    return pSyncToken.release();
}

/* ---------------------------------------------------------------------------------- */
/*              sum                                                                   */
/* ---------------------------------------------------------------------------------- */

template<typename ValueType>
ValueType MPICommunicator::sumImpl( const ValueType value ) const
{
    SCAI_REGION( "Communicator.MPI.sum" )

    ValueType sum;
    MPI_Datatype commType = getMPIType<ValueType>();
<<<<<<< HEAD
    LAMA_MPICALL( logger, MPI_Allreduce( (void* ) &value, (void* ) &sum, Constants<int>::one, commType,
                                         MPI_SUM, selectMPIComm() ),
=======
    MPI_Op opType = getMPISum<ValueType>();
    LAMA_MPICALL( logger, MPI_Allreduce( (void* ) &value, (void* ) &sum, 1, commType, opType, selectMPIComm() ),
>>>>>>> 2fbe5880
                  "MPI_Allreduce(MPI_SUM)" )
    SCAI_LOG_DEBUG( logger, "sum: my value = " << value << ", sum = " << sum )
    return sum;
}

/* ---------------------------------------------------------------------------------- */
/*              min / max reduction                                                   */
/* ---------------------------------------------------------------------------------- */

template<typename ValueType>
ValueType MPICommunicator::minImpl( const ValueType value ) const
{
    SCAI_REGION( "Communicator.MPI.min" )

    MPI_Datatype commType = getMPIType<ValueType>();

    ValueType globalMin; // no initialization needed, done in MPI call

    LAMA_MPICALL( logger, MPI_Allreduce( (void* ) &value, (void* ) &globalMin, Constants<int>::one, commType,
                                         MPI_MIN, selectMPIComm() ), "MPI_Allreduce( MPI_MIN )" )
    return globalMin;
}

template<typename ValueType>
ValueType MPICommunicator::maxImpl( const ValueType value ) const
{
    SCAI_REGION( "Communicator.MPI.max" )

    MPI_Datatype commType = getMPIType<ValueType>();

    ValueType globalMax; // no initialization needed, done in MPI call

    SCAI_LOG_DEBUG( logger, "maxImpl: local value = " << value )

    LAMA_MPICALL( logger, MPI_Allreduce( (void* ) &value, (void* ) &globalMax, Constants<int>::one, commType, MPI_MAX,
                                         selectMPIComm() ), "MPI_Allreduce( MPI_MAX )" )

    SCAI_LOG_DEBUG( logger, "maxImpl: global value = " << globalMax )

    return globalMax;
}

void MPICommunicator::synchronize() const
{
    LAMA_MPICALL( logger, MPI_Barrier( selectMPIComm() ), "MPI_Barrier()" )
}

/* ---------------------------------------------------------------------------------- */
/*      scatter( myvals, n, root, allvals )                                           */
/* ---------------------------------------------------------------------------------- */

template<typename ValueType>
void MPICommunicator::scatterImpl(
    ValueType myvals[],
    const IndexType n,
    const PartitionId root,
    const ValueType allvals[] ) const
{
    SCAI_REGION( "Communicator.MPI.scatter" )

    SCAI_ASSERT_DEBUG( root < getSize(), "illegal root, root = " << root )
    SCAI_LOG_DEBUG( logger, *this << ": scatter of " << n << " elements, root = " << root )
    MPI_Datatype commType = getMPIType<ValueType>();
    // MPI interface is not aware of const, so const_cast is required
    LAMA_MPICALL( logger,
                  MPI_Scatter( const_cast<ValueType*>( allvals ), n, commType, myvals, n, commType, root,
                               selectMPIComm() ),
                  "MPI_Scatter" )
}

/* ---------------------------------------------------------------------------------- */
/*      scatter( myvals, n, root, allvals, sizes )                                    */
/* ---------------------------------------------------------------------------------- */

template<typename ValueType>
void MPICommunicator::scatterVImpl(
    ValueType myvals[],
    const IndexType n,
    const PartitionId root,
    const ValueType allvals[],
    const IndexType sizes[] ) const
{
    SCAI_REGION( "Communicator.MPI.scatterV" )

    SCAI_ASSERT_ERROR( root < getSize(), "illegal root, root = " << root )
    MPI_Datatype commType = getMPIType<ValueType>();

    if( root == getRank() )
    {
        void* sendbuf = const_cast<ValueType*>( allvals );
        PartitionId np = getSize();
        scoped_array<int> counts( new int[np] );
        scoped_array<int> displs( new int[np] );
        int displacement = 0;

        for( PartitionId i = 0; i < np; i++ )
        {
            counts[i] = static_cast<int>( sizes[i] );
            displs[i] = displacement;
            displacement += counts[i];
        }

        SCAI_LOG_DEBUG( logger,
                        *this << ": scatter of " << displacement << " elements, I receive " << n << " elements" )
        LAMA_MPICALL( logger,
                      MPI_Scatterv( sendbuf, counts.get(), displs.get(), commType, myvals, n, commType, root,
                                    selectMPIComm() ),
                      "MPI_Scatterv" )
    }
    else
    {
        // VampirTrace: requires valid counts array, even if values will be ignored

        PartitionId np = getSize();
        scoped_array<int> counts( new int[np] );

        for( PartitionId i = 0; i < np; i++ )
        {
            counts[i] = 0;
        }

        SCAI_LOG_DEBUG( logger, *this << ": root = " << root << " scatters " << n << " elements to me" )
        LAMA_MPICALL( logger,
                      MPI_Scatterv( NULL, counts.get(), NULL, commType, myvals, n, commType, root, selectMPIComm() ),
                      "MPI_Scatterv" )
    }
}

/* ---------------------------------------------------------------------------------- */
/*      gather( allvals, n, root, myvals )                                            */
/* ---------------------------------------------------------------------------------- */

template<typename ValueType>
void MPICommunicator::gatherImpl(
    ValueType allvals[],
    const IndexType n,
    const PartitionId root,
    const ValueType myvals[] ) const
{
    SCAI_REGION( "Communicator.MPI.gather" )

    SCAI_ASSERT_DEBUG( root < getSize(), "illegal root, root = " << root )
    SCAI_LOG_DEBUG( logger, *this << ": gather of " << n << " elements, root = " << root )
    MPI_Datatype commType = getMPIType<ValueType>();
    // MPI interface is not aware of const, so const_cast is required
    void* sendbuf = const_cast<ValueType*>( myvals );
    LAMA_MPICALL( logger, MPI_Gather( sendbuf, n, commType, allvals, n, commType, root, selectMPIComm() ),
                  "MPI_Gather<ValueType>" )
}

/* ---------------------------------------------------------------------------------- */
/*      gatherV( allvals, n, root, myvals, sizes )                                    */
/* ---------------------------------------------------------------------------------- */

template<typename ValueType>
void MPICommunicator::gatherVImpl(
    ValueType allvals[],
    const IndexType n,
    const PartitionId root,
    const ValueType myvals[],
    const IndexType sizes[] ) const
{
    SCAI_REGION( "Communicator.MPI.gatherV" )

    SCAI_ASSERT_ERROR( root < getSize(), "illegal root, root = " << root )
    void* sendbuf = const_cast<ValueType*>( myvals );
    MPI_Datatype commType = getMPIType<ValueType>();

    if( root == getRank() )
    {
        PartitionId np = getSize();
        scoped_array<int> counts( new int[np] );
        scoped_array<int> displs( new int[np] );
        int displacement = 0;

        for( PartitionId i = 0; i < np; i++ )
        {
            counts[i] = static_cast<int>( sizes[i] );
            displs[i] = displacement;
            displacement += counts[i];
        }

        SCAI_LOG_DEBUG( logger,
                        *this << ": scatter of " << displacement << " elements, I receive " << n << " elements" )
        LAMA_MPICALL( logger,
                      MPI_Gatherv( sendbuf, n, commType, allvals, counts.get(), displs.get(), commType, root,
                                   selectMPIComm() ),
                      "MPI_Gatherv<ValueType>" )
    }
    else
    {
        // VampirTrace: requires valid counts array, even if values will be ignored

        PartitionId np = getSize();
        scoped_array<int> counts( new int[np] );

        for( PartitionId i = 0; i < np; i++ )
        {
            counts[i] = 0;
        }

        SCAI_LOG_DEBUG( logger, *this << ": root = " << root << " scatters " << n << " elements to me" )
        LAMA_MPICALL( logger,
                      MPI_Gatherv( sendbuf, n, commType, NULL, counts.get(), NULL, commType, root, selectMPIComm() ),
                      "MPI_Gatherv<ValueType>" )
    }
}

/* ---------------------------------------------------------------------------------- */
/*           maxloc                                                                   */
/* ---------------------------------------------------------------------------------- */

template<typename ValueType>
void MPICommunicator::maxlocImpl( ValueType& val, IndexType& location, PartitionId root ) const
{
    SCAI_REGION( "Communicator.MPI.maxloc" )

    struct ValAndLoc
    {
        ValueType val;
        int location;
    };
    ValAndLoc in;
    in.val = val;
    in.location = location;
    ValAndLoc out;
    MPI_Datatype commType = getMPI2Type<ValueType,int>();
    MPI_Reduce( &in, &out, Constants<int>::one, commType, MPI_MAXLOC, root, selectMPIComm() );

    if( mRank == root )
    {
        val = out.val;
        location = out.location;
    }
}

/* ---------------------------------------------------------------------------------- */
/*           swap                                                                     */
/* ---------------------------------------------------------------------------------- */

template<typename ValueType>
void MPICommunicator::swapImpl( ValueType val[], const IndexType n, PartitionId partner ) const
{
    SCAI_REGION( "Communicator.MPI.swap" )

    if( partner == mRank )
    {
        return;
    }

    scoped_array<ValueType> tmp( new ValueType[n] );

    for( IndexType i = 0; i < n; i++ )
    {
        tmp[i] = val[i];
    }

    MPI_Status mpiStatus;
    MPI_Datatype commType = getMPIType<ValueType>();
    LAMA_MPICALL( logger,
                  MPI_Sendrecv( tmp.get(), n, commType, partner, defaultTag, val, n, commType, partner, defaultTag,
                                selectMPIComm(), &mpiStatus ),
                  "MPI_Sendrecv" )
    SCAI_ASSERT_ERROR( getCount<ValueType>( mpiStatus ) == n, "size mismatch for swap" )
}

hmemo::ContextPtr MPICommunicator::getCommunicationContext( const hmemo::ContextArray& array ) const
{
    // get a valid context, i.e. a context that contains valid data

    hmemo::ContextPtr validContext = array.getValidContext( hmemo::context::Host );

    SCAI_LOG_DEBUG( logger, "CommunicationContext: valid context for " << array << ": " << *validContext )

    if ( validContext->getType() == hmemo::context::Host )
    {
        return validContext;
    }

    // This can only be used for CUDAaware MPI

    if( isCUDAAware && ( validContext->getType() == hmemo::context::CUDA ) )
    {
        return validContext;
    }

    return hmemo::Context::getContextPtr( hmemo::context::Host );
}

/* ---------------------------------------------------------------------------------- */
/*           writeAt                                                                  */
/* ---------------------------------------------------------------------------------- */

void MPICommunicator::writeAt( std::ostream& stream ) const
{
    // Info about rank and size of the communicator is very useful
    stream << "MPI(" << mRank << ":" << mSize << ")";
}

// template instantiation for the supported array types

#define LAMA_MPI_METHODS_INSTANTIATE(z, I, _)                         \
    template COMMON_DLL_IMPORTEXPORT                                    \
    void MPICommunicator::maxlocImpl(                                 \
            ARRAY_TYPE##I &, IndexType&, PartitionId) const;

BOOST_PP_REPEAT( ARRAY_TYPE_CNT, LAMA_MPI_METHODS_INSTANTIATE, _ )

#undef LAMA_MPI_METHODS_INSTANTIATE

/* --------------------------------------------------------------- */

static shared_ptr<const MPICommunicator> theMPICommunicator;

MPICommunicator::MPIGuard::MPIGuard()
{
}

MPICommunicator::MPIGuard::~MPIGuard()
{
    if ( theMPICommunicator.use_count() > 1 )
    {
        SCAI_LOG_WARN( logger,
                   "MPICommunicator has " << theMPICommunicator.use_count() - 1 << " remaining references, seems that not all LAMA data structures have been freed" )
    }
}

// create a guard whose destructor at program exit takes care of MPI exit call

// MPICommunicator::MPIGuard MPICommunicator::guard = 

CommunicatorPtr MPICommunicator::create()
{
    if( !theMPICommunicator )
    {
        SCAI_LOG_INFO( logger, "create new MPICommunicator" )

        // create a new instance of MPICommunicator, will call MPI_Init

        theMPICommunicator = shared_ptr<const MPICommunicator>( new MPICommunicator() );
    }

    return theMPICommunicator;
}

/* --------------------------------------------------------------- */

std::string MPICommunicator::createValue()
{
    return "MPI";
}

} /* end namespace lama */

} /* end namespace scai */<|MERGE_RESOLUTION|>--- conflicted
+++ resolved
@@ -672,14 +672,9 @@
 
     ValueType sum;
     MPI_Datatype commType = getMPIType<ValueType>();
-<<<<<<< HEAD
-    LAMA_MPICALL( logger, MPI_Allreduce( (void* ) &value, (void* ) &sum, Constants<int>::one, commType,
-                                         MPI_SUM, selectMPIComm() ),
-=======
     MPI_Op opType = getMPISum<ValueType>();
-    LAMA_MPICALL( logger, MPI_Allreduce( (void* ) &value, (void* ) &sum, 1, commType, opType, selectMPIComm() ),
->>>>>>> 2fbe5880
-                  "MPI_Allreduce(MPI_SUM)" )
+    LAMA_MPICALL( logger, MPI_Allreduce( (void* ) &value, (void* ) &sum, Constants<int>::one, commType, opType,
+                  selectMPIComm() ), "MPI_Allreduce(MPI_SUM)" )
     SCAI_LOG_DEBUG( logger, "sum: my value = " << value << ", sum = " << sum )
     return sum;
 }
