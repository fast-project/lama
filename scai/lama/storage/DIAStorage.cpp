--- conflicted
+++ resolved
@@ -62,6 +62,8 @@
 using common::scoped_array;
 using common::shared_ptr;
 
+using tasking::SyncToken;
+
 namespace lama
 {
 
@@ -1010,7 +1012,7 @@
 /* --------------------------------------------------------------------------- */
 
 template<typename ValueType>
-tasking::SyncToken* DIAStorage<ValueType>::matrixTimesVectorAsync(
+SyncToken* DIAStorage<ValueType>::matrixTimesVectorAsync(
     LAMAArray<ValueType>& result,
     const ValueType alpha,
     const LAMAArray<ValueType>& x,
@@ -1023,7 +1025,7 @@
 
     ContextPtr loc = normalGEMV.getValidContext( this->getContextPtr() );
 
-    if( loc->getType() == context::Host )
+    if( loc->getType() == common::context::Host )
     {
         // Start directly a task, avoids pushing of accesses
 
@@ -1051,7 +1053,7 @@
     SCAI_ASSERT_EQUAL_ERROR( x.size(), mNumColumns )
     SCAI_ASSERT_EQUAL_ERROR( y.size(), mNumRows )
 
-    common::unique_ptr<tasking::SyncToken> syncToken( loc->getSyncToken() );
+    common::unique_ptr<SyncToken> syncToken( loc->getSyncToken() );
 
     // all accesses will be pushed to the sync token as LAMA arrays have to be protected up
     // to the end of the computations.
@@ -1106,7 +1108,7 @@
 /* --------------------------------------------------------------------------- */
 
 template<typename ValueType>
-tasking::SyncToken* DIAStorage<ValueType>::vectorTimesMatrixAsync(
+SyncToken* DIAStorage<ValueType>::vectorTimesMatrixAsync(
     LAMAArray<ValueType>& result,
     const ValueType alpha,
     const LAMAArray<ValueType>& x,
@@ -1127,7 +1129,7 @@
 
     SCAI_LOG_INFO( logger, *this << ": vectorTimesMatrixAsync on " << *loc )
 
-    if( loc->getType() == context::Host )
+    if( loc->getType() == common::context::Host )
     {
         // execution as separate thread
 
@@ -1157,13 +1159,7 @@
         SCAI_ASSERT_EQUAL_ERROR( y.size(), mNumColumns )
     }
 
-<<<<<<< HEAD
     common::unique_ptr<SyncToken> syncToken( loc->getSyncToken() );
-=======
-    LAMA_INTERFACE_FN_T( normalGEVM, loc, DIAUtils, Mult, ValueType )
-
-    common::unique_ptr<tasking::SyncToken> syncToken( loc->getSyncToken() );
->>>>>>> b12361dc
 
     // all accesses will be pushed to the sync token as LAMA arrays have to be protected up
     // to the end of the computations.
