/**
 * @file ELLStorage.cpp
 *
 * @license
 * Copyright (c) 2009-2015
 * Fraunhofer Institute for Algorithms and Scientific Computing SCAI
 * for Fraunhofer-Gesellschaft
 *
 * Permission is hereby granted, free of charge, to any person obtaining a copy
 * of this software and associated documentation files (the "Software"), to deal
 * in the Software without restriction, including without limitation the rights
 * to use, copy, modify, merge, publish, distribute, sublicense, and/or sell
 * copies of the Software, and to permit persons to whom the Software is
 * furnished to do so, subject to the following conditions:
 *
 * The above copyright notice and this permission notice shall be included in
 * all copies or substantial portions of the Software.
 *
 * THE SOFTWARE IS PROVIDED "AS IS", WITHOUT WARRANTY OF ANY KIND, EXPRESS OR
 * IMPLIED, INCLUDING BUT NOT LIMITED TO THE WARRANTIES OF MERCHANTABILITY,
 * FITNESS FOR A PARTICULAR PURPOSE AND NONINFRINGEMENT. IN NO EVENT SHALL THE
 * AUTHORS OR COPYRIGHT HOLDERS BE LIABLE FOR ANY CLAIM, DAMAGES OR OTHER
 * LIABILITY, WHETHER IN AN ACTION OF CONTRACT, TORT OR OTHERWISE, ARISING FROM,
 * OUT OF OR IN CONNECTION WITH THE SOFTWARE OR THE USE OR OTHER DEALINGS IN THE
 * SOFTWARE.
 * @endlicense
 *
 * @brief Instantitions for template class ELLStorage.
 * @author Lauretta Schubert
 * @date 25.05.2011
 */

// hpp
#include <scai/lama/storage/ELLStorage.hpp>

// local library
#include <scai/lama/LAMAKernel.hpp>
#include <scai/lama/UtilKernelTrait.hpp>
#include <scai/lama/BLASKernelTrait.hpp>

#include <scai/lama/LAMAArrayUtils.hpp>

// internal scai libraries
#include <scai/hmemo.hpp>

#include <scai/tasking/TaskSyncToken.hpp>
#include <scai/tasking/NoSyncToken.hpp>

#include <scai/tracing.hpp>

#include <scai/common/bind.hpp>
#include <scai/common/unique_ptr.hpp>
#include <scai/common/Constants.hpp>
#include <scai/common/macros/print_string.hpp>
#include <scai/common/exception/UnsupportedException.hpp>

// boost
#include <boost/preprocessor.hpp>

using namespace scai::tasking;
using namespace scai::hmemo;

namespace scai
{

namespace lama
{

using common::shared_ptr;

/* --------------------------------------------------------------------------- */

SCAI_LOG_DEF_TEMPLATE_LOGGER( template<typename ValueType>, ELLStorage<ValueType>::logger, "MatrixStorage.ELLStorage" )

/* --------------------------------------------------------------------------- */

template<typename ValueType>
ELLStorage<ValueType>::ELLStorage(
    const IndexType numRows,
    const IndexType numColumns,
    const context::ContextType con /* = Context::Host */)

    : CRTPMatrixStorage<ELLStorage<ValueType>,ValueType>( numRows, numColumns ), mNumValuesPerRow( 0 )
{
    // TODO in other formats the last parameter is "const ContextPtr loc"

    ContextPtr loc = Context::getContextPtr( con );

    setContextPtr( loc );

    // Initialization requires correct values for the IA array with 0

    static LAMAKernel<UtilKernelTrait::setVal<IndexType> > setVal;

    WriteOnlyAccess<IndexType> ellSizes( mIA, loc, mNumRows );

    SCAI_CONTEXT_ACCESS( loc )

    setVal[loc]( ellSizes.get(), mNumRows, 0 );

    SCAI_LOG_DEBUG( logger, "ELLStorage for matrix " << mNumRows << " x " << mNumColumns << ", no elements" )
}

/* --------------------------------------------------------------------------- */

template<typename ValueType>
ELLStorage<ValueType>::ELLStorage()

    : CRTPMatrixStorage<ELLStorage<ValueType>,ValueType>( 0, 0 ), mNumValuesPerRow( 0 )
{
    SCAI_LOG_DEBUG( logger, "ELLStorage, default constructor for zero matrix." )
}

/* --------------------------------------------------------------------------- */

template<typename ValueType>
ELLStorage<ValueType>::ELLStorage(
    const IndexType numRows,
    const IndexType numColumns,
    const IndexType numValuesPerRows,
    const LAMAArray<IndexType>& ia,
    const LAMAArray<IndexType>& ja,
    const LAMAArray<ValueType>& values )

    : CRTPMatrixStorage<ELLStorage<ValueType>,ValueType>()
{
    SCAI_LOG_INFO( logger, "constructor with ELL data array" )

    setELLData( numRows, numColumns, numValuesPerRows, ia, ja, values );
}

/* --------------------------------------------------------------------------- */

template<typename ValueType>
ELLStorage<ValueType>::ELLStorage( const ELLStorage<ValueType>& other )

    : CRTPMatrixStorage<ELLStorage<ValueType>,ValueType>( 0, 0 )
{
    SCAI_LOG_INFO( logger, "constructor # other = " << other )

    // call the assignment operator

    operator=( other );
}

/* --------------------------------------------------------------------------- */

template<typename ValueType>
ELLStorage<ValueType>& ELLStorage<ValueType>::operator=( const ELLStorage<ValueType>& other )
{
    // nothing to do for self assignments

    if( &other == this )
    {
        return *this;
    }

    // For optimization: fillValues, resetDiagonalProperty, check is not really needed

    setELLData( other.mNumRows, other.mNumColumns, other.mNumValuesPerRow, other.mIA, other.mJA, other.mValues );

    return *this;
}

/* --------------------------------------------------------------------------- */

template<typename ValueType>
ELLStorage<ValueType>& ELLStorage<ValueType>::operator=( const _MatrixStorage& other )
{
    assign( other ); // calls virtual method of MatrixStorage

    return *this;
}

/* --------------------------------------------------------------------------- */

template<typename ValueType>
void ELLStorage<ValueType>::print() const
{
    SCAI_LOG_INFO( logger, "print" )

    using std::cout;
    using std::endl;

    cout << "ELLStorage " << mNumRows << " x " << mNumColumns << ", #values = " << getNumValues() << endl;

    ReadAccess<IndexType> ia( mIA );
    ReadAccess<IndexType> ja( mJA );
    ReadAccess<ValueType> values( mValues );

    for( IndexType i = 0; i < mNumRows; i++ )
    {
        cout << "Row " << i << " ( " << ia[i] << " entries ) :";

        for( IndexType jj = 0; jj < ia[i]; ++jj )
        {
            IndexType pos = jj * mNumRows + i;
            cout << " " << ja[pos] << ":" << values[pos];
        }

        cout << endl;
    }
}

/* --------------------------------------------------------------------------- */

template<typename ValueType>
MatrixStorageFormat ELLStorage<ValueType>::getFormat() const
{
    return Format::ELL;
}

/* --------------------------------------------------------------------------- */

template<typename ValueType>
IndexType ELLStorage<ValueType>::getNumValues() const
{
    SCAI_LOG_INFO( logger, "getNumValues" )

    static LAMAKernel<UtilKernelTrait::sum<IndexType> > sum;

    ContextPtr loc = sum.getValidContext( this->getContextPtr() );

    ReadAccess<IndexType> ia( mIA, loc );

    SCAI_CONTEXT_ACCESS( loc )

    IndexType numValues = sum[ loc ]( ia.get(), mNumRows );

    return numValues;
}

/* --------------------------------------------------------------------------- */

template<typename ValueType>
void ELLStorage<ValueType>::purge()
{
    SCAI_LOG_INFO( logger, "purge" )

    mNumColumns = 0;
    mNumRows = 0;
    mNumValuesPerRow = 0;

    mIA.purge();
    mJA.purge();
    mValues.purge();
    mRowIndexes.purge();

    mDiagonalProperty = checkDiagonalProperty();
}

/* --------------------------------------------------------------------------- */

template<typename ValueType>
void ELLStorage<ValueType>::setIdentity( const IndexType size )
{
    SCAI_LOG_INFO( logger, "set identity # size = " << size )

    mNumRows = size;
    mNumColumns = size;
    mNumValuesPerRow = 1;

    {
        static LAMAKernel<UtilKernelTrait::setVal<IndexType> > setVal;

        ContextPtr loc = setVal.getValidContext( this->getContextPtr() );

        SCAI_CONTEXT_ACCESS( loc )

        WriteOnlyAccess<IndexType> ia( mIA, loc, mNumRows );

        setVal[loc]( ia.get(), mNumRows, 1 );
    }

    {
        static LAMAKernel<UtilKernelTrait::setOrder<IndexType> > setOrder;

        ContextPtr loc = setOrder.getValidContext( this->getContextPtr() );

        SCAI_CONTEXT_ACCESS( loc )

        WriteOnlyAccess<IndexType> ja( mJA, loc, mNumRows );

        setOrder[loc]( ja.get(), mNumRows );
    }

    // extra block caused by differnt types of setVal()
    {
        static LAMAKernel<UtilKernelTrait::setVal<ValueType> > setVal;

        ContextPtr loc = setVal.getValidContext( this->getContextPtr() );

        SCAI_CONTEXT_ACCESS( loc )

        WriteOnlyAccess<ValueType> data( mValues, loc, mNumRows );

        setVal[loc]( data.get(), mNumRows, static_cast<ValueType>( 1.0 ) );
    }

    mDiagonalProperty = true;

    SCAI_LOG_INFO( logger, *this << " is identity matrix" )
}

/* --------------------------------------------------------------------------- */

template<typename ValueType>
bool ELLStorage<ValueType>::checkDiagonalProperty() const
{
    SCAI_LOG_INFO( logger, "checkDiagonalProperty" )

    IndexType numDiagonals = std::min( mNumRows, mNumColumns );

    bool diagonalProperty = true;

    if( numDiagonals == 0 )
    {
        // diagonal property is given for zero-sized matrices

        diagonalProperty = true;
    }
    else if( mNumValuesPerRow < 1 )
    {
        // no elements, so certainly it does not have diagonl property

        diagonalProperty = false;
    }
    else
    {
        static LAMAKernel<ELLKernelTrait::hasDiagonalProperty> ellHasDiagonalProperty;

        // check it where the JA array has a valid copy

        ContextPtr loc = ellHasDiagonalProperty.getValidContext( mJA.getValidContext() );

        ReadAccess<IndexType> ja( mJA, loc );

        SCAI_CONTEXT_ACCESS( loc )

        diagonalProperty = ellHasDiagonalProperty[loc]( numDiagonals, ja.get() );
    }

    SCAI_LOG_INFO( logger, *this << ": checkDiagonalProperty = " << diagonalProperty )

    return diagonalProperty;
}

/* --------------------------------------------------------------------------- */

template<typename ValueType>
void ELLStorage<ValueType>::clear()
{
    SCAI_LOG_INFO( logger, "clear" )

    mNumRows = 0;
    mNumColumns = 0;
    mNumValuesPerRow = 0;

    mIA.clear();
    mJA.clear();
    mValues.clear();
    mRowIndexes.clear();

    mDiagonalProperty = checkDiagonalProperty();
}

/* --------------------------------------------------------------------------- */

template<typename ValueType>
template<typename OtherValueType>
void ELLStorage<ValueType>::buildCSR(
    LAMAArray<IndexType>& ia,
    LAMAArray<IndexType>* ja,
    LAMAArray<OtherValueType>* values,
    const ContextPtr preferredLoc ) const
{
    SCAI_REGION( "Storage.ELL->CSR" )

    SCAI_LOG_INFO( logger,
                   "buildCSR<" << common::getScalarType<OtherValueType>() << ">" 
                    << " from ELL<" << common::getScalarType<ValueType>() << ">" << " on " << *preferredLoc )

    static LAMAKernel<CSRKernelTrait::sizes2offsets> sizes2offsets;
    static LAMAKernel<UtilKernelTrait::set<IndexType, IndexType> > set;
    static LAMAKernel<ELLKernelTrait::getCSRValues<ValueType, OtherValueType> > getCSRValues;

    const ContextPtr loc = getCSRValues.getValidContext( sizes2offsets, preferredLoc );

    ReadAccess<IndexType> ellSizes( mIA, loc );
    WriteAccess<IndexType> csrIA( ia, loc );

    csrIA.resize( mNumRows + 1 );

    SCAI_CONTEXT_ACCESS( loc )

    // just copy the size array mIA

    set[loc]( csrIA.get(), ellSizes.get(), mNumRows );

    if( ja == NULL || values == NULL )
    {
        csrIA.resize( mNumRows );
        return;
    }

    IndexType numValues = sizes2offsets[loc]( csrIA.get(), mNumRows );

    ReadAccess<IndexType> ellJA( mJA, loc );
    ReadAccess<ValueType> ellValues( mValues, loc );

    WriteOnlyAccess<IndexType> csrJA( *ja, loc, numValues );
    WriteOnlyAccess<OtherValueType> csrValues( *values, loc, numValues );

    getCSRValues[loc]( csrJA.get(), csrValues.get(), csrIA.get(), mNumRows, mNumValuesPerRow, ellSizes.get(), ellJA.get(),
                       ellValues.get() );
}

/* --------------------------------------------------------------------------- */

template<typename ValueType>
template<typename OtherValueType>
void ELLStorage<ValueType>::setCSRDataImpl(
    const IndexType numRows,
    const IndexType numColumns,
    const IndexType numValues,
    const LAMAArray<IndexType>& ia,
    const LAMAArray<IndexType>& ja,
    const LAMAArray<OtherValueType>& values,
    const ContextPtr prefLoc )
{
    SCAI_REGION( "Storage.ELL<-CSR" )

    SCAI_LOG_INFO( logger,
                   "set CSR data on " << *prefLoc << ": numRows = " << numRows << ", numColumns = " << numColumns 
                   << ", numValues = " << numValues << ", compress threshold = " << mCompressThreshold )

    if( numRows == 0 )
    {
        // just allocate will clear member arrays

        allocate( numRows, numColumns );

        return;
    }

    _MatrixStorage::setDimension( numRows, numColumns );

    // Get function pointers for needed routines at the LAMA interface

    static LAMAKernel<CSRKernelTrait::offsets2sizes > offsets2sizes;
    static LAMAKernel<ELLKernelTrait::hasDiagonalProperty > hasDiagonalProperty;
    static LAMAKernel<UtilKernelTrait::maxval<IndexType> > maxval;
    static LAMAKernel<ELLKernelTrait::setCSRValues<ValueType, OtherValueType> > setCSRValues;

    ContextPtr loc = offsets2sizes.getValidContext( hasDiagonalProperty, setCSRValues, prefLoc );

    // build array with non-zero values per row

    {
        ReadAccess<IndexType> csrIA( ia, loc );
        WriteOnlyAccess<IndexType> ellSizes( mIA, loc, mNumRows );

        SCAI_CONTEXT_ACCESS( loc )
        offsets2sizes[ loc ]( ellSizes.get(), csrIA.get(), mNumRows );
    }

    // determine the maximal number of non-zero in one row

    {
        ReadAccess<IndexType> ellSizes( mIA, loc );
        SCAI_CONTEXT_ACCESS( loc )
        mNumValuesPerRow = maxval[loc]( ellSizes.get(), mNumRows );
    }

    SCAI_LOG_INFO( logger, "setCSRData, #values/row = " << mNumValuesPerRow )

    //  Now we know the size of the ja and values arrays for the ELL format

    const IndexType dataSize = mNumValuesPerRow * mNumRows;

    if( mNumRows > 200 && mNumValuesPerRow > 0 )
    {
        // make this check only on larger matrices, dataSize must not be equal 0

        double fillRate = double( numValues ) / double( dataSize );

        if( fillRate < 0.5 )
        {
            SCAI_LOG_WARN( logger,
                           *this << ": fill rate = " << fillRate << " ( " << numValues << " non-zero values ), consider using JDS" )
        }
    }

    {
        // now fill the matrix values and column indexes

        ReadAccess<IndexType> csrIA( ia, loc );
        ReadAccess<IndexType> csrJA( ja, loc );
        ReadAccess<OtherValueType> csrValues( values, loc );

        ReadAccess<IndexType> ellIA( mIA, loc );

        WriteOnlyAccess<IndexType> ellJA( mJA, loc, dataSize );
        WriteOnlyAccess<ValueType> ellValues( mValues, loc, dataSize );

        SCAI_LOG_DEBUG( logger, "convert CSR -> ELL, ellSize = " << dataSize )

        SCAI_CONTEXT_ACCESS( loc )

        setCSRValues[loc]( ellJA.get(), ellValues.get(), ellIA.get(), 
                           mNumRows, mNumValuesPerRow, 
                           csrIA.get(), csrJA.get(), csrValues.get() );

        SCAI_LOG_DEBUG( logger, " size = " <<ellJA.size() )

        IndexType numDiagonals = std::min( mNumRows, mNumColumns );

        if( numDiagonals == 0 )
        {
            mDiagonalProperty = true;
        }
        else if( numValues == 0 )
        {
            mDiagonalProperty = false;
        }
        else
        {
            SCAI_CONTEXT_ACCESS( loc )
            mDiagonalProperty = hasDiagonalProperty[loc]( numDiagonals, ellJA.get() );
        }
    }

    if( numRows == numColumns && !mDiagonalProperty )
    {
        SCAI_LOG_INFO( logger, *this << ": square matrix has not diagonal property" )
    }

    buildRowIndexes( loc );

    SCAI_LOG_DEBUG( logger, "convert CSR -> ELL done: " << *this )
}

/* ------------------------------------------------------------------------------------------------------------------ */

template<typename ValueType>
void ELLStorage<ValueType>::setELLData(
    const IndexType numRows,
    const IndexType numColumns,
    const IndexType numValuesPerRow,
    const LAMAArray<IndexType>& ia,
    const LAMAArray<IndexType>& ja,
    const ContextArray& values )
{
    SCAI_ASSERT_EQUAL_ERROR( numRows, ia.size() )
    SCAI_ASSERT_EQUAL_ERROR( numRows * numValuesPerRow, ja.size() )
    SCAI_ASSERT_EQUAL_ERROR( numRows * numValuesPerRow, values.size() )

    _MatrixStorage::setDimension( numRows, numColumns );

    mNumValuesPerRow = numValuesPerRow;

    ContextPtr loc = getContextPtr();

    LAMAArrayUtils::assignImpl( mIA, ia, loc );
    LAMAArrayUtils::assignImpl( mJA, ja, loc );

    LAMAArrayUtils::assign( mValues, values, loc ); // supports type conversion

    // fill up my arrays ja and values to make matrix-multiplication fast

    {
        static LAMAKernel<ELLKernelTrait::fillELLValues<ValueType> > fillELLValues;

        ContextPtr loc = fillELLValues.getValidContext( this->getContextPtr() );

        SCAI_CONTEXT_ACCESS( loc )

        ReadAccess<IndexType> ellIA( mIA, loc );
        WriteAccess<IndexType> ellJA( mJA, loc );
        WriteAccess<ValueType> ellValues( mValues, loc );

        fillELLValues[loc]( ellJA.get(), ellValues.get(), ellIA.get(), mNumRows, mNumValuesPerRow );
    }

    // check is expensive, so do it only if ASSERT_LEVEL is on DEBUG mode

#ifdef SCAI_ASSERT_LEVEL_DEBUG
    check( "ELLStorage( #row, #cols, #values, #diags, dlg, ilg, perm, ja, values" );
#endif

    this->resetDiagonalProperty();

    SCAI_LOG_INFO( logger, *this << ": set ELLPACK by arrays ia, ja, values" )
}

/* --------------------------------------------------------------------------- */

template<typename ValueType>
IndexType ELLStorage<ValueType>::getNumValuesPerRow() const
{
    SCAI_LOG_INFO( logger, "getNumValuesPerRow" )
    return mNumValuesPerRow;
}

/* --------------------------------------------------------------------------- */

template<typename ValueType>
void ELLStorage<ValueType>::setDiagonalImpl( const Scalar scalar )
{
    SCAI_LOG_INFO( logger, "setDiagonalImpl # scalar = " << scalar )

    static LAMAKernel<UtilKernelTrait::setVal<ValueType> > setVal;

    ContextPtr loc = setVal.getValidContext( this->getContextPtr() );

    IndexType numDiagonalElements = std::min( mNumColumns, mNumRows );

    SCAI_CONTEXT_ACCESS( loc )

    WriteAccess<ValueType> wValues( mValues, loc );

    ValueType value = scalar.getValue<ValueType>();

    setVal[ loc ]( wValues.get(), numDiagonalElements, value );
}

/* --------------------------------------------------------------------------- */

template<typename ValueType>
template<typename OtherType>
void ELLStorage<ValueType>::setDiagonalImpl( const LAMAArray<OtherType>& diagonal )
{
    SCAI_LOG_INFO( logger, "setDiagonalImpl # diagonal = " << diagonal )

    IndexType numDiagonalElements = std::min( mNumColumns, mNumRows );

    static LAMAKernel<UtilKernelTrait::set<ValueType, OtherType> > set;

    ContextPtr loc = set.getValidContext( this->getContextPtr() );

    SCAI_CONTEXT_ACCESS( loc )

    ReadAccess<OtherType> rDiagonal( diagonal, loc );
    WriteAccess<ValueType> wValues( mValues, loc );

    // ELL format with diagonal property: diagonal is just the first column in mValues

    set[ loc ]( wValues.get(), rDiagonal.get(), numDiagonalElements );
}

/* --------------------------------------------------------------------------- */

template<typename ValueType>
template<typename OtherType>
void ELLStorage<ValueType>::getRowImpl( LAMAArray<OtherType>& row, const IndexType i ) const
{
    SCAI_LOG_TRACE( logger, "getRowImpl # row = " << row << ", i = " << i )

    SCAI_ASSERT_DEBUG( i >= 0 && i < mNumRows, "row index " << i << " out of range" )

    static LAMAKernel<ELLKernelTrait::getRow<ValueType, OtherType> > getRow;

    ContextPtr loc = getRow.getValidContext( this->getContextPtr() );

    SCAI_CONTEXT_ACCESS( loc )

    WriteOnlyAccess<OtherType> wRow( row, loc, mNumColumns );

    const ReadAccess<IndexType> rIa( mIA, loc );
    const ReadAccess<IndexType> rJa( mJA, loc );
    const ReadAccess<ValueType> rValues( mValues, loc );

    getRow[loc]( wRow.get(), i, mNumRows, mNumColumns, mNumValuesPerRow, rIa.get(), rJa.get(), rValues.get() );
}

/* --------------------------------------------------------------------------- */

template<typename ValueType>
template<typename OtherType>
void ELLStorage<ValueType>::getDiagonalImpl( LAMAArray<OtherType>& diagonal ) const
{
    SCAI_LOG_INFO( logger, "getDiagonalImpl # diagonal = " << diagonal )

    IndexType numDiagonalElements = std::min( mNumColumns, mNumRows );

    // OtherType is output type, so use it as first template argument

    static LAMAKernel<UtilKernelTrait::set<OtherType, ValueType> > set;

    ContextPtr loc = set.getValidContext( this->getContextPtr() );

    WriteOnlyAccess<OtherType> wDiagonal( diagonal, loc, numDiagonalElements );
    ReadAccess<ValueType> rValues( mValues, loc );

    // ELL format with diagonal property: diagonal is just the first column in mValues

    SCAI_CONTEXT_ACCESS( loc )

    set[loc]( wDiagonal.get(), rValues.get(), numDiagonalElements );
}

/* --------------------------------------------------------------------------- */

template<typename ValueType>
void ELLStorage<ValueType>::scaleImpl( const Scalar scalar )
{
    SCAI_LOG_INFO( logger, "scaleImpl # scalar = " << scalar )

    static LAMAKernel<UtilKernelTrait::scale<ValueType> > scale;

    ContextPtr loc = scale.getValidContext( this->getContextPtr() );

    WriteAccess<ValueType> wValues( mValues, loc );

    const ValueType value = scalar.getValue<ValueType>();

    SCAI_CONTEXT_ACCESS( loc )

    scale[ loc ]( wValues.get(), value, mValues.size() );
}

/* --------------------------------------------------------------------------- */

template<typename ValueType>
template<typename OtherValueType>
void ELLStorage<ValueType>::scaleImpl( const LAMAArray<OtherValueType>& values )
{
    SCAI_LOG_INFO( logger, "scaleImpl # values = " << values )

    static LAMAKernel<ELLKernelTrait::scaleValue<ValueType, OtherValueType> > scaleValue;

    ContextPtr loc = scaleValue.getValidContext( this->getContextPtr() );

    ReadAccess<OtherValueType> rValues( values, loc );
    ReadAccess<IndexType> rIa( mIA, loc );
    WriteAccess<ValueType> wValues( mValues, loc );

    SCAI_CONTEXT_ACCESS( loc )

    scaleValue[loc]( mNumRows, mNumValuesPerRow, rIa.get(), wValues.get(), rValues.get() );
}

/* --------------------------------------------------------------------------- */

template<typename ValueType>
const LAMAArray<IndexType>& ELLStorage<ValueType>::getIA() const
{
    return mIA;
}

/* --------------------------------------------------------------------------- */

template<typename ValueType>
const LAMAArray<IndexType>& ELLStorage<ValueType>::getJA() const
{
    return mJA;
}

/* --------------------------------------------------------------------------- */

template<typename ValueType>
const LAMAArray<ValueType>& ELLStorage<ValueType>::getValues() const
{
    return mValues;
}

/* --------------------------------------------------------------------------- */

template<typename ValueType>
ELLStorage<ValueType>::~ELLStorage()
{
    SCAI_LOG_DEBUG( logger,
                    "~ELLStorage for matrix " << mNumRows << " x " << mNumColumns << ", # nnr = " << mNumValuesPerRow )
}

/* --------------------------------------------------------------------------- */

template<typename ValueType>
void ELLStorage<ValueType>::check( const char* msg ) const
{
    SCAI_LOG_INFO( logger, "check # msg = " << msg )

    SCAI_ASSERT_EQUAL_ERROR( mNumRows, mIA.size() )
    SCAI_ASSERT_EQUAL_ERROR( mNumValuesPerRow * mNumRows, mJA.size() )
    SCAI_ASSERT_EQUAL_ERROR( mJA.size(), mValues.size() )

    static LAMAKernel<ELLKernelTrait::check> check;

    ContextPtr loc = check.getValidContext( this->getContextPtr() );

    ReadAccess<IndexType> rIa( mIA, loc );
    ReadAccess<IndexType> rJa( mJA, loc );

    SCAI_CONTEXT_ACCESS( loc )

    check[loc]( mNumRows, mNumValuesPerRow, mNumColumns, rIa.get(), rJa.get(), msg );
}

/* --------------------------------------------------------------------------- */

template<typename ValueType>
void ELLStorage<ValueType>::allocate( IndexType numRows, IndexType numColumns )
{
    SCAI_LOG_INFO( logger, "allocate ELL sparse matrix of size " << numRows << " x " << numColumns )

    clear();

    mNumRows = numRows;
    mNumColumns = numColumns;

    SCAI_LOG_DEBUG( logger, "resize mIA, mNumRows = " << mNumRows )

    {
        // Intialize array mIA with 0

        static LAMAKernel<UtilKernelTrait::setVal<IndexType> > setVal;

        ContextPtr loc = setVal.getValidContext( getContextPtr() );

        SCAI_CONTEXT_ACCESS( loc )

        WriteOnlyAccess<IndexType> ia( mIA, loc, mNumRows );

        setVal[ loc ]( ia.get(), mNumRows, 0 );
    }

    mDiagonalProperty = checkDiagonalProperty();

    SCAI_LOG_DEBUG( logger, "ready allocate" )
}

/* --------------------------------------------------------------------------- */

template<typename ValueType>
void ELLStorage<ValueType>::writeAt( std::ostream& stream ) const
{
    stream << "ELLStorage<" << common::getScalarType<ValueType>() 
           << ">( size = " << mNumRows << " x " << mNumColumns
           << ", nnr = " << mNumValuesPerRow << ", threshold = " << mCompressThreshold << " )";
}

/* --------------------------------------------------------------------------- */

template<typename ValueType>
ValueType ELLStorage<ValueType>::getValue( const IndexType i, const IndexType j ) const
{
    SCAI_LOG_TRACE( logger, "get value (" << i << ", " << j << ")" )
    SCAI_LOG_TRACE( logger, "sizes: ia = " << mIA.size() << ", ja = " << mJA.size() << ", data = " << mValues.size() )

    static LAMAKernel<ELLKernelTrait::getValue<ValueType> > getValue;

    ContextPtr loc = getValue.getValidContext( this->getContextPtr() );

    SCAI_CONTEXT_ACCESS( loc )

    const ReadAccess<IndexType> rIa( mIA, loc );
    const ReadAccess<IndexType> rJa( mJA, loc );
    const ReadAccess<ValueType> rValues( mValues, loc );

    return getValue[loc]( i, j, mNumRows, mNumValuesPerRow, rIa.get(), rJa.get(), rValues.get() );
}

/* --------------------------------------------------------------------------- */

template<typename ValueType>
void ELLStorage<ValueType>::prefetch( const ContextPtr location ) const
{
    SCAI_LOG_INFO( logger, "prefetch # location " << location )
    SCAI_LOG_DEBUG( logger, "Starting prefetch of "<<*this<<" to "<<location )

    mRowIndexes.prefetch( location );
    mIA.prefetch( location );
    mJA.prefetch( location );
    mValues.prefetch( location );

    SCAI_LOG_DEBUG( logger, "Finished prefetch of "<<*this<<" to "<<location )
}

/* --------------------------------------------------------------------------- */

template<typename ValueType>
void ELLStorage<ValueType>::wait() const
{
    SCAI_LOG_INFO( logger, "wait" )

    mRowIndexes.wait();
    mIA.wait();
    mJA.wait();
    mValues.wait();
}

/* --------------------------------------------------------------------------- */

template<typename ValueType>
void ELLStorage<ValueType>::buildRowIndexes( const ContextPtr preferredLoc )
{
    SCAI_LOG_INFO( logger, "buildRowIndexes # loc = " << preferredLoc )

    mRowIndexes.clear();

    if ( mNumRows == 0 )
    {
        return;
    }

    // Get function pointers for needed kernel routines

    static LAMAKernel<ELLKernelTrait::countNonEmptyRowsBySizes> countNonEmptyRowsBySizes;
    static LAMAKernel<ELLKernelTrait::setNonEmptyRowsBySizes> setNonEmptyRowsBySizes;

    // choose location where both routines are available

    ContextPtr loc = countNonEmptyRowsBySizes.getValidContext( setNonEmptyRowsBySizes, preferredLoc );

    ReadAccess<IndexType> ellIA( mIA, loc );

    SCAI_CONTEXT_ACCESS( loc )

    IndexType nonZeroRows = countNonEmptyRowsBySizes[loc]( ellIA.get(), mNumRows );

    float usage = float( nonZeroRows ) / float( mNumRows );

    if( usage >= mCompressThreshold )
    {
        SCAI_LOG_INFO( logger,
                       "ELLStorage: do not build row indexes, usage = " << usage << " >= " << mCompressThreshold << " ( threshold )" )
        return;
    }

    WriteOnlyAccess<IndexType> rowIndexes( mRowIndexes, loc, nonZeroRows );

    setNonEmptyRowsBySizes[loc]( rowIndexes.get(), nonZeroRows, ellIA.get(), mNumRows );
}

/* --------------------------------------------------------------------------- */

template<typename ValueType>
void ELLStorage<ValueType>::compress( const ValueType eps /* = 0.0 */)
{
    SCAI_LOG_INFO( logger, "compress: eps = " << eps )

    static LAMAKernel<ELLKernelTrait::compressIA<ValueType> > compressIA;
    static LAMAKernel<ELLKernelTrait::compressValues<ValueType> > compressValues;
    static LAMAKernel<UtilKernelTrait::maxval<IndexType> > maxval;

    ContextPtr loc = compressIA.getValidContext( compressValues, this->getContextPtr() );

    ReadAccess<IndexType> IA( mIA, loc );
    ReadAccess<IndexType> JA( mJA, loc );
    ReadAccess<ValueType> values( mValues, loc );

    // 1. Step: Check for 0 elements and write new IA array
    LAMAArray<IndexType> newIAArray;
    WriteOnlyAccess<IndexType> newIA( newIAArray, loc, mNumRows );

    compressIA[loc]( IA.get(), JA.get(), values.get(), mNumRows, mNumValuesPerRow, eps, newIA.get() );

    // 2. Step: compute length of longest row
    IndexType newNumValuesPerRow = maxval[ loc ]( IA.get(), mNumRows );

    // Do further steps, if new array could be smaller
    if( newNumValuesPerRow < mNumValuesPerRow )
    {
        // 3. Step: Allocate new JA and Values array
        LAMAArray<ValueType> newValuesArray;
        LAMAArray<IndexType> newJAArray;
        WriteOnlyAccess<ValueType> newValues( newValuesArray, loc, mNumRows * newNumValuesPerRow );
        WriteOnlyAccess<IndexType> newJA( newJAArray, loc, mNumRows * newNumValuesPerRow );

        // 4. Step: Compute new JA and Values array
        compressValues[loc]( IA.get(), JA.get(), values.get(), mNumRows, mNumValuesPerRow, eps, newNumValuesPerRow,
                             newJA.get(), newValues.get() );

        mJA.swap( newJAArray );
        mValues.swap( newValuesArray );
        mNumValuesPerRow = newNumValuesPerRow;
    }
}

template<typename ValueType>
void ELLStorage<ValueType>::swap( ELLStorage<ValueType>& other )
{
    SCAI_LOG_INFO( logger, "swap # other = " << other )

    std::swap( mNumValuesPerRow, other.mNumValuesPerRow );
    mIA.swap( other.mIA );
    mJA.swap( other.mJA );
    mValues.swap( other.mValues );

    MatrixStorage<ValueType>::swap( other );
}

/* --------------------------------------------------------------------------- */

template<typename ValueType>
size_t ELLStorage<ValueType>::getMemoryUsageImpl() const
{
    SCAI_LOG_INFO( logger, "getMemoryUsageImpl" )

    size_t memoryUsage = 0;
    memoryUsage += sizeof(IndexType);
    memoryUsage += sizeof(IndexType) * mIA.size();
    memoryUsage += sizeof(IndexType) * mJA.size();
    memoryUsage += sizeof(ValueType) * mValues.size();

    return memoryUsage;
}

/* --------------------------------------------------------------------------- */

template<typename ValueType>
void ELLStorage<ValueType>::matrixTimesVector(
    LAMAArray<ValueType>& result,
    const ValueType alpha,
    const LAMAArray<ValueType>& x,
    const ValueType beta,
    const LAMAArray<ValueType>& y ) const
{
    SCAI_LOG_INFO( logger,
                   *this << ": matrixTimesVector, result = " << result << ", alpha = " << alpha << ", x = " << x << ", beta = " << beta << ", y = " << y )

    SCAI_ASSERT_EQUAL_ERROR( x.size(), mNumColumns )
    SCAI_ASSERT_EQUAL_ERROR( y.size(), mNumRows )

    ContextPtr loc = this->getContextPtr();

    if( mNumValuesPerRow == 0 )
    {
        // this matrix is ZERO, so all to do is result = beta * y

        LAMAArrayUtils::assignScaled( result, beta, y, loc );
        return;
    }

    SCAI_REGION( "Storage.ELL.timesVector" )

    static LAMAKernel<ELLKernelTrait::sparseGEMV<ValueType> > sparseGEMV;
    static LAMAKernel<ELLKernelTrait::normalGEMV<ValueType> > normalGEMV;

    loc = normalGEMV.getValidContext( sparseGEMV, loc );

    SCAI_LOG_INFO( logger, *this << ": matrixTimesVector on " << *loc )

    ReadAccess<IndexType> ellIA( mIA, loc );
    ReadAccess<IndexType> ellJA( mJA, loc );
    ReadAccess<ValueType> ellValues( mValues, loc );

    ReadAccess<ValueType> rX( x, loc );

    // Possible alias of result and y must be handled by coressponding accesses

    if ( &result == &y )
    {
        // only write access for y, no read access for result

        WriteAccess<ValueType> wResult( result, loc );

        if( mRowIndexes.size() > 0 && ( beta == scai::common::constants::ONE ) )
        {
            // y += alpha * thisMatrix * x, can take advantage of row indexes

            IndexType numNonZeroRows = mRowIndexes.size();
            ReadAccess<IndexType> rows( mRowIndexes, loc );

            SCAI_CONTEXT_ACCESS( loc )
            sparseGEMV[loc]( wResult.get(), alpha, rX.get(), mNumRows, mNumValuesPerRow, numNonZeroRows, rows.get(),
                        ellIA.get(), ellJA.get(), ellValues.get(), NULL );
        }
        else
        {
            // we assume that normalGEMV can deal with the alias of result, y

            SCAI_CONTEXT_ACCESS( loc )
            normalGEMV[loc]( wResult.get(), alpha, rX.get(), beta, wResult.get(), mNumRows, mNumValuesPerRow, ellIA.get(),
                        ellJA.get(), ellValues.get(), NULL );
        }
    }
    else
    {
        WriteOnlyAccess<ValueType> wResult( result, loc, mNumRows );
        ReadAccess<ValueType> rY( y, loc );

        SCAI_CONTEXT_ACCESS( loc )
        normalGEMV[loc]( wResult.get(), alpha, rX.get(), beta, rY.get(), mNumRows, mNumValuesPerRow, ellIA.get(),
                         ellJA.get(), ellValues.get(), NULL );
    }
}

/* --------------------------------------------------------------------------- */

template<typename ValueType>
void ELLStorage<ValueType>::vectorTimesMatrix(
    LAMAArray<ValueType>& result,
    const ValueType alpha,
    const LAMAArray<ValueType>& x,
    const ValueType beta,
    const LAMAArray<ValueType>& y ) const
{
    SCAI_LOG_INFO( logger,
                   *this << ": vectorTimesMatrix, result = " << result << ", alpha = " << alpha << ", x = " << x << ", beta = " << beta << ", y = " << y )

    SCAI_REGION( "Storage.ELL.VectorTimesMatrix" )

    SCAI_ASSERT_EQUAL_ERROR( x.size(), mNumRows )
    SCAI_ASSERT_EQUAL_ERROR( result.size(), mNumColumns )

    if( ( beta != scai::common::constants::ZERO ) && ( &result != &y ) )
    {
        SCAI_ASSERT_EQUAL_ERROR( y.size(), mNumColumns )
    }

    static LAMAKernel<ELLKernelTrait::sparseGEVM<ValueType> > sparseGEVM;
    static LAMAKernel<ELLKernelTrait::normalGEVM<ValueType> > normalGEVM;

    ContextPtr loc = sparseGEVM.getValidContext( normalGEVM, this->getContextPtr() );

    SCAI_LOG_INFO( logger, *this << ": vectorTimesMatrix on " << *loc )

    ReadAccess<IndexType> ellSizes( mIA, loc );
    ReadAccess<IndexType> ellJA( mJA, loc );
    ReadAccess<ValueType> ellValues( mValues, loc );

    ReadAccess<ValueType> rX( x, loc );

    // Possible alias of result and y must be handled by coressponding accesses

    if ( &result == &y )
    {
        // only write access for y, no read access for result

        WriteAccess<ValueType> wResult( result, loc );

        if( mRowIndexes.size() > 0 && ( beta == scai::common::constants::ONE ) )
        {
            // y += alpha * thisMatrix * x, can take advantage of row indexes

            IndexType numNonZeroRows = mRowIndexes.size();
            ReadAccess<IndexType> rows( mRowIndexes, loc );

            SCAI_CONTEXT_ACCESS( loc )
            sparseGEVM[loc]( wResult.get(), alpha, rX.get(), mNumRows, mNumColumns, mNumValuesPerRow, numNonZeroRows,
                             rows.get(), ellSizes.get(), ellJA.get(), ellValues.get(), NULL );
        }
        else
        {
            // we assume that normalGEVM can deal with the alias of result, y

            SCAI_CONTEXT_ACCESS( loc )
            normalGEVM[loc]( wResult.get(), alpha, rX.get(), beta, wResult.get(), mNumRows, mNumColumns, mNumValuesPerRow,
                             ellSizes.get(), ellJA.get(), ellValues.get(), NULL );
        }
    }
    else
    {
        WriteOnlyAccess<ValueType> wResult( result, loc, mNumColumns );
        ReadAccess<ValueType> rY( y, loc );

        SCAI_CONTEXT_ACCESS( loc )
        normalGEVM[loc]( wResult.get(), alpha, rX.get(), beta, rY.get(), mNumRows, mNumColumns, mNumValuesPerRow,
                         ellSizes.get(), ellJA.get(), ellValues.get(), NULL );
    }
}

/* --------------------------------------------------------------------------- */

template<typename ValueType>
tasking::SyncToken* ELLStorage<ValueType>::matrixTimesVectorAsync(
    LAMAArray<ValueType>& result,
    const ValueType alpha,
    const LAMAArray<ValueType>& x,
    const ValueType beta,
    const LAMAArray<ValueType>& y ) const
{
    SCAI_REGION( "Storage.ELL.timesVectorAsync" )

    static LAMAKernel<ELLKernelTrait::sparseGEMV<ValueType> > sparseGEMV;
    static LAMAKernel<ELLKernelTrait::normalGEMV<ValueType> > normalGEMV;

    ContextPtr loc = normalGEMV.getValidContext( sparseGEMV, this->getContextPtr() );

    SCAI_LOG_INFO( logger, *this << ": matrixTimesVectorAsync on " << *loc )

    if( loc->getType() == context::Host )
    {
        // execution as separate thread

        void (ELLStorage::*pf)(
            LAMAArray<ValueType>&,
            const ValueType,
            const LAMAArray<ValueType>&,
            const ValueType,
            const LAMAArray<ValueType>& ) const

            = &ELLStorage<ValueType>::matrixTimesVector;

        using scai::common::bind;
        using scai::common::ref;
        using scai::common::cref;

        SCAI_LOG_INFO( logger, *this << ": matrixTimesVectorAsync on Host by own thread" )

        return new tasking::TaskSyncToken( bind( pf, this, ref( result ), alpha, cref( x ), beta, cref( y ) ) );
    }

    SCAI_ASSERT_EQUAL_ERROR( x.size(), mNumColumns )
    SCAI_ASSERT_EQUAL_ERROR( y.size(), mNumRows )

    if( mNumValuesPerRow == 0 )
    {
        // this matrix is ZERO, so all to do is result = beta * y
        // that is already sychronized here

        LAMAArrayUtils::assignScaled( result, beta, y, loc );
        return new NoSyncToken();
    }

    SCAI_LOG_INFO( logger, *this << ": matrixTimesVectorAsync on " << *loc )

<<<<<<< HEAD
    common::unique_ptr<SyncToken> syncToken( loc->getSyncToken() );
=======
    LAMA_INTERFACE_FN_T( sparseGEMV, loc, ELLUtils, Mult, ValueType )
    LAMA_INTERFACE_FN_T( normalGEMV, loc, ELLUtils, Mult, ValueType )

    common::unique_ptr<tasking::SyncToken> syncToken( loc->getSyncToken() );
>>>>>>> b12361dc

    // all accesses will be pushed to the sync token as LAMA arrays have to be protected up
    // to the end of the computations.

    shared_ptr<ReadAccess<IndexType> > ellIA( new ReadAccess<IndexType>( mIA, loc ) );
    shared_ptr<ReadAccess<IndexType> > ellJA( new ReadAccess<IndexType>( mJA, loc ) );
    shared_ptr<ReadAccess<ValueType> > ellValues( new ReadAccess<ValueType>( mValues, loc ) );
    shared_ptr<ReadAccess<ValueType> > rX( new ReadAccess<ValueType>( x, loc ) );

    // Possible alias of result and y must be handled by coressponding accesses

    if ( &result == &y )
    {
        // only write access for y, no read access for result

        shared_ptr<WriteAccess<ValueType> > wResult( new WriteAccess<ValueType>( result, loc ) );

        if( mRowIndexes.size() > 0 && ( beta == scai::common::constants::ONE ) )
        {
            // y += alpha * thisMatrix * x, can take advantage of row indexes

            IndexType numNonZeroRows = mRowIndexes.size();

            shared_ptr<ReadAccess<IndexType> > rRowIndexes( new ReadAccess<IndexType>( mRowIndexes, loc ) );

            syncToken->pushToken( rRowIndexes );

            SCAI_CONTEXT_ACCESS( loc )

            sparseGEMV[loc]( wResult->get(), alpha, rX->get(), mNumRows, mNumValuesPerRow, numNonZeroRows,
                             rRowIndexes->get(), ellIA->get(), ellJA->get(), ellValues->get(), syncToken.get() );
        }
        else
        {
            // we assume that normalGEMV can deal with the alias of result, y

            SCAI_CONTEXT_ACCESS( loc )

            normalGEMV[loc]( wResult->get(), alpha, rX->get(), beta, wResult->get(), mNumRows, mNumValuesPerRow,
                             ellIA->get(), ellJA->get(), ellValues->get(), syncToken.get() );
        }

        syncToken->pushToken( wResult );
    }
    else
    {
        shared_ptr<WriteAccess<ValueType> > wResult( new WriteOnlyAccess<ValueType>( result, loc, mNumRows ) );
        shared_ptr<ReadAccess<ValueType> > rY( new ReadAccess<ValueType>( y, loc ) );

        SCAI_CONTEXT_ACCESS( loc )

        normalGEMV[loc]( wResult->get(), alpha, rX->get(), beta, rY->get(), mNumRows, mNumValuesPerRow, ellIA->get(),
                         ellJA->get(), ellValues->get(), syncToken.get() );

        syncToken->pushToken( wResult );
        syncToken->pushToken( rY );
    }

    syncToken->pushToken( ellIA );
    syncToken->pushToken( ellJA );
    syncToken->pushToken( ellValues );
    syncToken->pushToken( rX );

    return syncToken.release();
}

/* --------------------------------------------------------------------------- */

template<typename ValueType>
tasking::SyncToken* ELLStorage<ValueType>::vectorTimesMatrixAsync(
    LAMAArray<ValueType>& result,
    const ValueType alpha,
    const LAMAArray<ValueType>& x,
    const ValueType beta,
    const LAMAArray<ValueType>& y ) const
{
    SCAI_LOG_INFO( logger,
                   *this << ": vectorTimesMatrixAsync, result = " << result << ", alpha = " << alpha << ", x = " << x << ", beta = " << beta << ", y = " << y )

    SCAI_REGION( "Storage.ELL.vectorTimesMatrixAsync" )

    static LAMAKernel<ELLKernelTrait::sparseGEVM<ValueType> > sparseGEVM;
    static LAMAKernel<ELLKernelTrait::normalGEVM<ValueType> > normalGEVM;

    // default location is context of this storage

    ContextPtr loc = normalGEVM.getValidContext( sparseGEVM, this->getContextPtr() );

    // Note: checks will be done by asynchronous task in any case
    //       and exception in tasks are handled correctly

    SCAI_LOG_INFO( logger, *this << ": vectorTimesMatrixAsync on " << *loc )

    if( loc->getType() == context::Host )
    {
        // execution as separate thread

        void (ELLStorage::*pf)(
            LAMAArray<ValueType>&,
            const ValueType,
            const LAMAArray<ValueType>&,
            const ValueType,
            const LAMAArray<ValueType>& ) const

            = &ELLStorage<ValueType>::vectorTimesMatrix;

        using scai::common::bind;
        using scai::common::ref;
        using scai::common::cref;

        SCAI_LOG_INFO( logger, *this << ": vectorTimesMatrixAsync on Host by own thread" )

        return new tasking::TaskSyncToken( bind( pf, this, ref( result ), alpha, cref( x ), beta, cref( y ) ) );
    }

    SCAI_ASSERT_EQUAL_ERROR( x.size(), mNumRows )
    SCAI_ASSERT_EQUAL_ERROR( result.size(), mNumColumns )

    if ( ( beta != scai::common::constants::ZERO ) && ( &result != &y ) )
    {
        SCAI_ASSERT_EQUAL_ERROR( y.size(), mNumColumns )
    }

<<<<<<< HEAD
    common::unique_ptr<SyncToken> syncToken( loc->getSyncToken() );
=======
    LAMA_INTERFACE_FN_T( sparseGEVM, loc, ELLUtils, Mult, ValueType )
    LAMA_INTERFACE_FN_T( normalGEVM, loc, ELLUtils, Mult, ValueType )

    common::unique_ptr<tasking::SyncToken> syncToken( loc->getSyncToken() );
>>>>>>> b12361dc

    // all accesses will be pushed to the sync token as LAMA arrays have to be protected up
    // to the end of the computations.

    shared_ptr<ReadAccess<IndexType> > ellSizes( new ReadAccess<IndexType>( mIA, loc ) );
    shared_ptr<ReadAccess<IndexType> > ellJA( new ReadAccess<IndexType>( mJA, loc ) );
    shared_ptr<ReadAccess<ValueType> > ellValues( new ReadAccess<ValueType>( mValues, loc ) );
    shared_ptr<ReadAccess<ValueType> > rX( new ReadAccess<ValueType>( x, loc ) );

    // Possible alias of result and y must be handled by coressponding accesses

    if ( &result == &y )
    {
        // only write access for y, no read access for result

        shared_ptr<WriteAccess<ValueType> > wResult( new WriteAccess<ValueType>( result, loc ) );

        if( mRowIndexes.size() > 0 && ( beta == scai::common::constants::ONE ) )
        {
            // y += alpha * thisMatrix * x, can take advantage of row indexes

            IndexType numNonZeroRows = mRowIndexes.size();

            shared_ptr<ReadAccess<IndexType> > rows( new ReadAccess<IndexType>( mRowIndexes, loc ) );

            syncToken->pushToken( rows );

            SCAI_CONTEXT_ACCESS( loc )

            sparseGEVM[loc]( wResult->get(), alpha, rX->get(), mNumRows, mNumColumns, mNumValuesPerRow, numNonZeroRows,
                             rows->get(), ellSizes->get(), ellJA->get(), ellValues->get(), syncToken.get() );
        }
        else
        {
            // we assume that normalGEMV can deal with the alias of result, y

            SCAI_CONTEXT_ACCESS( loc )

            normalGEVM[loc]( wResult->get(), alpha, rX->get(), beta, wResult->get(), mNumRows, mNumColumns, mNumValuesPerRow,
                             ellSizes->get(), ellJA->get(), ellValues->get(), syncToken.get() );
        }

        syncToken->pushToken( wResult );
    }
    else
    {
        shared_ptr<WriteAccess<ValueType> > wResult( new WriteOnlyAccess<ValueType>( result, loc, mNumColumns ) );
        shared_ptr<ReadAccess<ValueType> > rY( new ReadAccess<ValueType>( y, loc ) );

        SCAI_CONTEXT_ACCESS( loc )

        normalGEVM[loc]( wResult->get(), alpha, rX->get(), beta, rY->get(), mNumRows, mNumColumns, mNumValuesPerRow,
                         ellSizes->get(), ellJA->get(), ellValues->get(), syncToken.get() );

        syncToken->pushToken( wResult );
        syncToken->pushToken( rY );
    }

    syncToken->pushToken( ellSizes );
    syncToken->pushToken( ellJA );
    syncToken->pushToken( ellValues );
    syncToken->pushToken( rX );

    return syncToken.release();
}

/* --------------------------------------------------------------------------- */

template<typename ValueType>
void ELLStorage<ValueType>::jacobiIterate(
    LAMAArray<ValueType>& solution,
    const LAMAArray<ValueType>& oldSolution,
    const LAMAArray<ValueType>& rhs,
    const ValueType omega ) const
{
    SCAI_REGION( "Storage.ELL.jacobiIterate" )

    SCAI_LOG_INFO( logger, *this << ": Jacobi iteration for local matrix data." )

    SCAI_ASSERT_ERROR( mDiagonalProperty, *this << ": jacobiIterate requires diagonal property" )

    if ( &solution == &oldSolution )
    {
        COMMON_THROWEXCEPTION( "alias of solution and oldSolution unsupported" )
    }

    SCAI_ASSERT_EQUAL_DEBUG( mNumRows, oldSolution.size() )
    SCAI_ASSERT_EQUAL_DEBUG( mNumRows, solution.size() )
    SCAI_ASSERT_EQUAL_DEBUG( mNumRows, mNumColumns )

    // matrix must be square

    static LAMAKernel<ELLKernelTrait::jacobi<ValueType> > jacobi;

    ContextPtr loc = jacobi.getValidContext( this->getContextPtr() );

    SCAI_CONTEXT_ACCESS( loc )

    // make all needed data available at loc

    WriteAccess<ValueType> wSolution( solution, loc );
    ReadAccess<IndexType> ellSizes( mIA, loc );
    ReadAccess<IndexType> ellJA( mJA, loc );
    ReadAccess<ValueType> ellValues( mValues, loc );
    ReadAccess<ValueType> rOldSolution( oldSolution, loc );
    ReadAccess<ValueType> rRhs( rhs, loc );

    jacobi[loc] ( wSolution.get(), mNumRows, mNumValuesPerRow, ellSizes.get(), ellJA.get(), ellValues.get(),
                  rOldSolution.get(), rRhs.get(), omega, NULL );
}

/* --------------------------------------------------------------------------- */

template<typename ValueType>
tasking::SyncToken* ELLStorage<ValueType>::jacobiIterateAsync(
    LAMAArray<ValueType>& solution,
    const LAMAArray<ValueType>& oldSolution,
    const LAMAArray<ValueType>& rhs,
    const ValueType omega ) const
{
    SCAI_REGION( "Storage.ELL.jacobiIterateAsync" )

    static LAMAKernel<ELLKernelTrait::jacobi<ValueType> > jacobi;

    ContextPtr loc = jacobi.getValidContext( this->getContextPtr() );

    if ( loc->getType() == context::Host )
    {
        // used later in OpenMP to generate a TaskSyncToken

        void (ELLStorage::*jb)(
            LAMAArray<ValueType>&,
            const LAMAArray<ValueType>&,
            const LAMAArray<ValueType>&,
            const ValueType omega ) const

            = &ELLStorage<ValueType>::jacobiIterate;

        using scai::common::bind;
        using scai::common::cref;
        using scai::common::ref;

        return new tasking::TaskSyncToken( bind( jb, this, ref( solution ), cref( oldSolution ), cref( rhs ), omega ) );
    }

    // For CUDA a solution using stream synchronization is more efficient than using a task

    SCAI_LOG_INFO( logger, *this << ": Jacobi iteration for local matrix data." )

    SCAI_ASSERT_ERROR( mDiagonalProperty, *this << ": jacobiIterate requires diagonal property" )

    if ( &solution == &oldSolution )
    {
        COMMON_THROWEXCEPTION( "alias of solution and oldSolution unsupported" )
    }

    SCAI_ASSERT_EQUAL_DEBUG( mNumRows, oldSolution.size() )
    SCAI_ASSERT_EQUAL_DEBUG( mNumRows, solution.size() )
    SCAI_ASSERT_EQUAL_DEBUG( mNumRows, mNumColumns )

    // matrix must be square

    common::unique_ptr<tasking::SyncToken> syncToken( loc->getSyncToken() );

    // make all needed data available at loc

    shared_ptr<WriteAccess<ValueType> > wSolution( new WriteAccess<ValueType>( solution, loc ) );
    shared_ptr<ReadAccess<IndexType> > ellSizes( new ReadAccess<IndexType>( mIA, loc ) );
    shared_ptr<ReadAccess<IndexType> > ellJA( new ReadAccess<IndexType>( mJA, loc ) );
    shared_ptr<ReadAccess<ValueType> > ellValues( new ReadAccess<ValueType>( mValues, loc ) );
    shared_ptr<ReadAccess<ValueType> > rOldSolution( new ReadAccess<ValueType>( oldSolution, loc ) );
    shared_ptr<ReadAccess<ValueType> > rRhs( new ReadAccess<ValueType>( rhs, loc ) );

    SCAI_CONTEXT_ACCESS( loc )

    jacobi[loc]( wSolution->get(), mNumRows, mNumValuesPerRow, ellSizes->get(), ellJA->get(), ellValues->get(),
                 rOldSolution->get(), rRhs->get(), omega, syncToken.get() );

    syncToken->pushToken( rRhs );
    syncToken->pushToken( rOldSolution );
    syncToken->pushToken( ellValues );
    syncToken->pushToken( ellJA );
    syncToken->pushToken( ellSizes );
    syncToken->pushToken( wSolution );

    return syncToken.release();
}

/* --------------------------------------------------------------------------- */

template<typename ValueType>
void ELLStorage<ValueType>::jacobiIterateHalo(
    LAMAArray<ValueType>& localSolution,
    const MatrixStorage<ValueType>& localStorage,
    const LAMAArray<ValueType>& oldHaloSolution,
    const ValueType omega ) const
{
    SCAI_REGION( "Storage.ELL.jacobiIterateHalo" )

    SCAI_LOG_INFO( logger, "HOST: Jacobi iteration on halo matrix data." )

    SCAI_ASSERT_EQUAL_DEBUG( mNumRows, localSolution.size() )
    SCAI_ASSERT_EQUAL_DEBUG( mNumRows, localStorage.getNumRows() )
    SCAI_ASSERT_EQUAL_DEBUG( mNumRows, localStorage.getNumColumns() )
    SCAI_ASSERT_DEBUG( localStorage.hasDiagonalProperty(), localStorage << ": has not diagonal property" )
    SCAI_ASSERT_EQUAL_DEBUG( mNumColumns, oldHaloSolution.size() )

    const LAMAArray<ValueType>* localDiagonal;

    // might be we need a temporary LAMA array for the local diagonal

    common::shared_ptr<LAMAArray<ValueType> > tmpLocalDiagonal;

    if( localStorage.getFormat() == Format::ELL )
    {
        const ELLStorage<ValueType>* ellLocal;

        ellLocal = dynamic_cast<const ELLStorage<ValueType>*>( &localStorage );
        SCAI_ASSERT_DEBUG( ellLocal, "could not cast to ELLStorage " << localStorage )
        localDiagonal = &( ellLocal->mValues );
    }
    else
    {
        // make a temporary for the diagonal and get it from local storage

        SCAI_LOG_WARN( logger, "local stroage is not ELL, temorary needed for diagonal" )

        tmpLocalDiagonal = common::shared_ptr<LAMAArray<ValueType> >( new LAMAArray<ValueType>() );
        localStorage.getDiagonal( *tmpLocalDiagonal );
        localDiagonal = tmpLocalDiagonal.get();

        // Note: tmpLocalDiagonal will be freed at end of routine
    }

    jacobiIterateHalo( localSolution, *localDiagonal, oldHaloSolution, omega );

}

/* --------------------------------------------------------------------------- */

template<typename ValueType>
void ELLStorage<ValueType>::jacobiIterateHalo(
    LAMAArray<ValueType>& localSolution,
    const LAMAArray<ValueType>& localDiagonal,
    const LAMAArray<ValueType>& oldHaloSolution,
    const ValueType omega ) const
{
    SCAI_REGION( "Storage.ELL.jacobiIterateHalo" )

    SCAI_LOG_INFO( logger, "HOST: Jacobi iteration on halo matrix data." )

    SCAI_ASSERT_EQUAL_DEBUG( mNumRows, localSolution.size() )
    SCAI_ASSERT_EQUAL_DEBUG( mNumColumns, oldHaloSolution.size() )

    static LAMAKernel<ELLKernelTrait::jacobiHalo<ValueType> > jacobiHalo;

    ContextPtr loc = jacobiHalo.getValidContext( this->getContextPtr() );

    {
        SCAI_CONTEXT_ACCESS( loc )

        WriteAccess<ValueType> wSolution( localSolution, loc ); // will be updated
        ReadAccess<ValueType> rLocalDiagonal( localDiagonal, loc );
        ReadAccess<IndexType> haloIA( mIA, loc );
        ReadAccess<IndexType> haloJA( mJA, loc );
        ReadAccess<ValueType> haloValues( mValues, loc );
        ReadAccess<ValueType> rOldHaloSolution( oldHaloSolution, loc );

        const IndexType numNonEmptyRows = mRowIndexes.size();

        if( numNonEmptyRows != 0 )
        {
            ReadAccess<IndexType> haloRowIndexes( mRowIndexes, loc );

            jacobiHalo[loc]( wSolution.get(), mNumRows, rLocalDiagonal.get(), mNumValuesPerRow, haloIA.get(), haloJA.get(),
                             haloValues.get(), haloRowIndexes.get(), numNonEmptyRows, rOldHaloSolution.get(), omega, NULL );
        }
        else
        {
            // no row indexes available, computation is done over all rows

            const IndexType numNonEmptyRows = mNumRows;

            jacobiHalo[loc]( wSolution.get(), mNumRows, rLocalDiagonal.get(), mNumValuesPerRow, haloIA.get(), haloJA.get(),
                             haloValues.get(), NULL, numNonEmptyRows, rOldHaloSolution.get(), omega, NULL );
        }
    }
}

/* --------------------------------------------------------------------------- */

template<typename ValueType>
ValueType ELLStorage<ValueType>::l1Norm() const
{
	SCAI_LOG_INFO( logger, *this << ": l1Norm()" )

    if( mNumRows == 0 || mNumValuesPerRow == 0 )
    {
        return static_cast<ValueType>(0.0);
    }

    static LAMAKernel<BLASKernelTrait::asum<ValueType> > asum;

    ContextPtr loc = asum.getValidContext( this->getContextPtr() );

	ReadAccess<ValueType> data( mValues, loc );

	SCAI_CONTEXT_ACCESS( loc );

	return asum[loc]( mValues.size(), data.get(), 1, NULL );
}

/* --------------------------------------------------------------------------- */

template<typename ValueType>
ValueType ELLStorage<ValueType>::l2Norm() const
{
	SCAI_LOG_INFO( logger, *this << ": l2Norm()" )

    if( mNumRows == 0 || mNumValuesPerRow == 0 )
    {
        return static_cast<ValueType>(0.0);
    }

    static LAMAKernel<BLASKernelTrait::dot<ValueType> > dot;

    ContextPtr loc = dot.getValidContext( this->getContextPtr() );

	ReadAccess<ValueType> data( mValues, loc );

	SCAI_CONTEXT_ACCESS( loc );

	return ::sqrt(dot[loc]( mValues.size(), data.get(), 1, data.get(), 1, NULL ));
}

/* --------------------------------------------------------------------------- */

template<typename ValueType>
ValueType ELLStorage<ValueType>::maxNorm() const
{
    SCAI_LOG_INFO( logger, *this << ": maxNorm()" )

    if( mNumRows == 0 || mNumValuesPerRow == 0 )
    {
        return static_cast<ValueType>(0.0);
    }

    static LAMAKernel<ELLKernelTrait::absMaxVal<ValueType> > absMaxVal;

    ContextPtr loc = absMaxVal.getValidContext( this->getContextPtr() );

    SCAI_CONTEXT_ACCESS( loc )

    ReadAccess<IndexType> ellIA( mIA, loc );
    ReadAccess<ValueType> ellValues( mValues, loc );

    ValueType maxval = absMaxVal[loc]( mNumRows, mNumValuesPerRow, ellIA.get(), ellValues.get() );

    return maxval;
}

/* --------------------------------------------------------------------------- */

template<typename ValueType>
void ELLStorage<ValueType>::matrixTimesMatrix(
    const ValueType alpha,
    const MatrixStorage<ValueType>& a,
    const MatrixStorage<ValueType>& b,
    const ValueType beta,
    const MatrixStorage<ValueType>& c )
{
    SCAI_LOG_INFO( logger,
                   "this = " << alpha << " * A * B + " << beta << " * C, with " << "A = " << a << ", B = " << b << ", C = " << c )

    const ELLStorage<ValueType>* ellA = NULL;
    const ELLStorage<ValueType>* ellB = NULL;
    const ELLStorage<ValueType>* ellC = NULL;

    //    common::shared_ptr<CSRStorage<ValueType> > tmpA;
    //    common::shared_ptr<CSRStorage<ValueType> > tmpB;
    common::shared_ptr<ELLStorage<ValueType> > tmpC;

    if( a.getFormat() == Format::ELL )
    {
        ellA = dynamic_cast<const ELLStorage<ValueType>*>( &a );
        SCAI_ASSERT_DEBUG( ellA, "could not cast to ELLStorage " << a )
    }
    else
    {
        SCAI_LOG_ERROR( logger, a << ": a not ELL format" )
    }

    if( b.getFormat() == Format::ELL )
    {
        ellB = dynamic_cast<const ELLStorage<ValueType>*>( &b );
        SCAI_ASSERT_DEBUG( ellB, "could not cast to ELLStorage " << b )
    }
    else
    {
        SCAI_UNSUPPORTED( b << ": b not ELL format" )
    }

    if( ellA == NULL || ellB == NULL )
    {
        // input matrices not ELL format, so try via CSR

        MatrixStorage<ValueType>::matrixTimesMatrix( alpha, a, b, beta, c );
        return;
    }

    if( beta != scai::common::constants::ZERO )
    {
        if( ( c.getFormat() == Format::ELL ) && ( &c != this ) )
        {
            ellC = dynamic_cast<const ELLStorage<ValueType>*>( &c );
            SCAI_ASSERT_DEBUG( ellC, "could not cast to ELLStorage " << c )
        }
        else
        {
            SCAI_UNSUPPORTED( c << ": ELL temporary required for matrix add" )
            tmpC = common::shared_ptr<ELLStorage<ValueType> >( new ELLStorage<ValueType>( c ) );
            ellC = tmpC.get();
        }

    }

    ELLStorage<ValueType> tmp;
    tmp.matrixTimesMatrixELL( alpha, *ellA, *ellB );

    if( beta != scai::common::constants::ZERO )
    {
        ELLStorage<ValueType> tmp1;
        tmp1.matrixAddMatrixELL( static_cast<ValueType>(1.0), tmp, beta, *ellC );
        swap( tmp1 );
    }
    else
    {
        swap( tmp );
    }
}

/* --------------------------------------------------------------------------- */

template<typename ValueType>
void ELLStorage<ValueType>::matrixTimesMatrixELL(
    const ValueType alpha,
    const ELLStorage<ValueType>& a,
    const ELLStorage<ValueType>& b )
{
    SCAI_LOG_INFO( logger,
                   *this << ": = " << alpha << " * A * B, with " << "A = " << a << ", B = " << b << ", all are ELL" )

    static LAMAKernel<UtilKernelTrait::maxval<IndexType> > maxval;
    static LAMAKernel<ELLKernelTrait::matrixMultiplySizes> matrixMultiplySizes;
    static LAMAKernel<ELLKernelTrait::matrixMultiply<ValueType> > matrixMultiply;

    ContextPtr loc = Context::getHostPtr();  // not yet available on other devices

    SCAI_ASSERT_ERROR( &a != this, "matrixTimesMatrix: alias of a with this result matrix" )
    SCAI_ASSERT_ERROR( &b != this, "matrixTimesMatrix: alias of b with this result matrix" )

    SCAI_ASSERT_EQUAL_ERROR( a.getNumColumns(), b.getNumRows() )

    allocate( a.getNumRows(), b.getNumColumns() );

    mDiagonalProperty = ( mNumRows == mNumColumns );

    {
        ReadAccess<IndexType> aIA( a.getIA(), loc );
        ReadAccess<IndexType> aJA( a.getJA(), loc );
        ReadAccess<ValueType> aValues( a.getValues(), loc );

        ReadAccess<IndexType> bIA( b.getIA(), loc );
        ReadAccess<IndexType> bJA( b.getJA(), loc );
        ReadAccess<ValueType> bValues( b.getValues(), loc );

        allocate( a.getNumRows(), b.getNumColumns() );

        WriteOnlyAccess<IndexType> cIA( mIA, loc, mNumRows );

        SCAI_CONTEXT_ACCESS( loc )

        // 1. Step: compute resulting IA array
        matrixMultiplySizes[loc] ( cIA.get(), a.getNumRows(), a.getNumColumns(), b.getNumRows(), false, aIA.get(), aJA.get(),
                                   a.getNumValuesPerRow(), bIA.get(), bJA.get(), b.getNumValuesPerRow() );

        // 2. Step: compute length of longest row
        mNumValuesPerRow = maxval[ loc ]( cIA.get(), mNumRows );

        // 3. Step: Allocate IA and Values arrays with new size
        WriteOnlyAccess<IndexType> cJA( mJA, loc, mNumValuesPerRow * mNumRows );
        WriteOnlyAccess<ValueType> cValues( mValues, loc, mNumValuesPerRow * mNumRows );

        // 4. Step: Compute cJA and cValues
        matrixMultiply[loc]( cJA.get(), cValues.get(), cIA.get(), mNumValuesPerRow, mNumRows, mNumColumns, b.getNumRows(),
                             false, alpha, aIA.get(), aJA.get(), aValues.get(), a.getNumValuesPerRow(), bIA.get(), bJA.get(),
                             bValues.get(), b.getNumValuesPerRow() );
    }

    // 5. Step: Computation of C might have produced some zero elements

    compress();
}

template<typename ValueType>
void ELLStorage<ValueType>::matrixAddMatrixELL(
    const ValueType alpha,
    const ELLStorage<ValueType>& a,
    const ValueType beta,
    const ELLStorage<ValueType>& b )
{
    SCAI_LOG_INFO( logger,
                   "this = " << alpha << " * A + " << beta << " * B, with " << "A = " << a << ", B = " << b << ", all are ELL" )

    // TODO: Implement for CUDA
    ContextPtr loc = Context::getContextPtr( context::Host );

    static LAMAKernel<ELLKernelTrait::matrixAddSizes> matrixAddSizes;
    static LAMAKernel<UtilKernelTrait::maxval<IndexType> > maxval;
    static LAMAKernel<ELLKernelTrait::matrixAdd<ValueType> > matrixAdd;

    SCAI_ASSERT_ERROR( &a != this, "matrixAddMatrix: alias of a with this result matrix" )
    SCAI_ASSERT_ERROR( &b != this, "matrixAddMatrix: alias of b with this result matrix" )

    allocate( a.getNumRows(), a.getNumColumns() );

    SCAI_ASSERT_EQUAL_ERROR( mNumRows, b.getNumRows() )
    SCAI_ASSERT_EQUAL_ERROR( mNumColumns, b.getNumColumns() )

    //mDiagonalProperty = ( mNumRows == mNumColumns );

    {
        ReadAccess<IndexType> aIA( a.getIA(), loc );
        ReadAccess<IndexType> aJA( a.getJA(), loc );
        ReadAccess<ValueType> aValues( a.getValues(), loc );

        ReadAccess<IndexType> bIA( b.getIA(), loc );
        ReadAccess<IndexType> bJA( b.getJA(), loc );
        ReadAccess<ValueType> bValues( b.getValues(), loc );

        WriteOnlyAccess<IndexType> cIA( mIA, loc, mNumRows );

        SCAI_CONTEXT_ACCESS( loc )

        // 1. Step: Compute IA array
        matrixAddSizes[loc]( cIA.get(), a.getNumRows(), a.getNumColumns(), false, aIA.get(), aJA.get(),
                             a.getNumValuesPerRow(), bIA.get(), bJA.get(), b.getNumValuesPerRow() );

        // 2. Step: compute length of longest row
        mNumValuesPerRow = maxval[loc]( cIA.get(), mNumRows );

        // 3. Step: Allocate IA and Values arrays with new size
        WriteOnlyAccess<IndexType> cJA( mJA, loc, mNumValuesPerRow * mNumRows );
        WriteOnlyAccess<ValueType> cValues( mValues, loc, mNumValuesPerRow * mNumRows );

        // 4. Step: Compute cJA and cValues
        matrixAdd[loc]( cJA.get(), cValues.get(), cIA.get(), mNumValuesPerRow, mNumRows, mNumColumns, false, alpha,
                        aIA.get(), aJA.get(), aValues.get(), a.getNumValuesPerRow(), beta, bIA.get(), bJA.get(),
                        bValues.get(), b.getNumValuesPerRow() );

    }

    // 5. Step: Computation of C might have produced some zero elements
    compress();

    check( "result of matrix + matrix" ); // just verify for a correct matrix
}

/* --------------------------------------------------------------------------- */

template<typename ValueType>
ELLStorage<ValueType>* ELLStorage<ValueType>::clone() const
{
    SCAI_LOG_INFO( logger, "create" )

    return new ELLStorage<ValueType>();
}

/* --------------------------------------------------------------------------- */

template<typename ValueType>
ELLStorage<ValueType>* ELLStorage<ValueType>::copy() const
{
    SCAI_LOG_INFO( logger, "copy" )

    return new ELLStorage<ValueType>( *this );
}

/* ========================================================================= */
/*       Template Instantiations                                             */
/* ========================================================================= */

#define LAMA_ELL_STORAGE_INSTANTIATE(z, I, _)                                     \
                                                                                  \
    template<>                                                                    \
    const char* ELLStorage<ARITHMETIC_HOST_TYPE_##I>::typeName()                  \
    {                                                                             \
        return "ELLStorage<" PRINT_STRING(ARITHMETIC_HOST_TYPE_##I) ">";      \
    }                                                                             \
                                                                                  \
    template class COMMON_DLL_IMPORTEXPORT ELLStorage<ARITHMETIC_HOST_TYPE_##I> ;

BOOST_PP_REPEAT( ARITHMETIC_HOST_TYPE_CNT, LAMA_ELL_STORAGE_INSTANTIATE, _ )

#undef LAMA_ELL_STORAGE_INSTANTIATE

} /* end namespace lama */

} /* end namespace scai */<|MERGE_RESOLUTION|>--- conflicted
+++ resolved
@@ -67,6 +67,7 @@
 {
 
 using common::shared_ptr;
+using tasking::SyncToken;
 
 /* --------------------------------------------------------------------------- */
 
@@ -78,7 +79,7 @@
 ELLStorage<ValueType>::ELLStorage(
     const IndexType numRows,
     const IndexType numColumns,
-    const context::ContextType con /* = Context::Host */)
+    const common::context::ContextType con /* = Context::Host */)
 
     : CRTPMatrixStorage<ELLStorage<ValueType>,ValueType>( numRows, numColumns ), mNumValuesPerRow( 0 )
 {
@@ -1164,7 +1165,7 @@
 /* --------------------------------------------------------------------------- */
 
 template<typename ValueType>
-tasking::SyncToken* ELLStorage<ValueType>::matrixTimesVectorAsync(
+SyncToken* ELLStorage<ValueType>::matrixTimesVectorAsync(
     LAMAArray<ValueType>& result,
     const ValueType alpha,
     const LAMAArray<ValueType>& x,
@@ -1180,7 +1181,7 @@
 
     SCAI_LOG_INFO( logger, *this << ": matrixTimesVectorAsync on " << *loc )
 
-    if( loc->getType() == context::Host )
+    if( loc->getType() == common::context::Host )
     {
         // execution as separate thread
 
@@ -1216,14 +1217,7 @@
 
     SCAI_LOG_INFO( logger, *this << ": matrixTimesVectorAsync on " << *loc )
 
-<<<<<<< HEAD
     common::unique_ptr<SyncToken> syncToken( loc->getSyncToken() );
-=======
-    LAMA_INTERFACE_FN_T( sparseGEMV, loc, ELLUtils, Mult, ValueType )
-    LAMA_INTERFACE_FN_T( normalGEMV, loc, ELLUtils, Mult, ValueType )
-
-    common::unique_ptr<tasking::SyncToken> syncToken( loc->getSyncToken() );
->>>>>>> b12361dc
 
     // all accesses will be pushed to the sync token as LAMA arrays have to be protected up
     // to the end of the computations.
@@ -1293,7 +1287,7 @@
 /* --------------------------------------------------------------------------- */
 
 template<typename ValueType>
-tasking::SyncToken* ELLStorage<ValueType>::vectorTimesMatrixAsync(
+SyncToken* ELLStorage<ValueType>::vectorTimesMatrixAsync(
     LAMAArray<ValueType>& result,
     const ValueType alpha,
     const LAMAArray<ValueType>& x,
@@ -1317,7 +1311,7 @@
 
     SCAI_LOG_INFO( logger, *this << ": vectorTimesMatrixAsync on " << *loc )
 
-    if( loc->getType() == context::Host )
+    if( loc->getType() == common::context::Host )
     {
         // execution as separate thread
 
@@ -1347,14 +1341,7 @@
         SCAI_ASSERT_EQUAL_ERROR( y.size(), mNumColumns )
     }
 
-<<<<<<< HEAD
     common::unique_ptr<SyncToken> syncToken( loc->getSyncToken() );
-=======
-    LAMA_INTERFACE_FN_T( sparseGEVM, loc, ELLUtils, Mult, ValueType )
-    LAMA_INTERFACE_FN_T( normalGEVM, loc, ELLUtils, Mult, ValueType )
-
-    common::unique_ptr<tasking::SyncToken> syncToken( loc->getSyncToken() );
->>>>>>> b12361dc
 
     // all accesses will be pushed to the sync token as LAMA arrays have to be protected up
     // to the end of the computations.
@@ -1469,7 +1456,7 @@
 /* --------------------------------------------------------------------------- */
 
 template<typename ValueType>
-tasking::SyncToken* ELLStorage<ValueType>::jacobiIterateAsync(
+SyncToken* ELLStorage<ValueType>::jacobiIterateAsync(
     LAMAArray<ValueType>& solution,
     const LAMAArray<ValueType>& oldSolution,
     const LAMAArray<ValueType>& rhs,
@@ -1481,7 +1468,7 @@
 
     ContextPtr loc = jacobi.getValidContext( this->getContextPtr() );
 
-    if ( loc->getType() == context::Host )
+    if ( loc->getType() == common::context::Host )
     {
         // used later in OpenMP to generate a TaskSyncToken
 
@@ -1517,7 +1504,7 @@
 
     // matrix must be square
 
-    common::unique_ptr<tasking::SyncToken> syncToken( loc->getSyncToken() );
+    common::unique_ptr<SyncToken> syncToken( loc->getSyncToken() );
 
     // make all needed data available at loc
 
@@ -1869,12 +1856,11 @@
     SCAI_LOG_INFO( logger,
                    "this = " << alpha << " * A + " << beta << " * B, with " << "A = " << a << ", B = " << b << ", all are ELL" )
 
-    // TODO: Implement for CUDA
-    ContextPtr loc = Context::getContextPtr( context::Host );
-
     static LAMAKernel<ELLKernelTrait::matrixAddSizes> matrixAddSizes;
     static LAMAKernel<UtilKernelTrait::maxval<IndexType> > maxval;
     static LAMAKernel<ELLKernelTrait::matrixAdd<ValueType> > matrixAdd;
+
+    ContextPtr loc = matrixAddSizes.getValidContext( maxval, matrixAdd, this->getContextPtr() );
 
     SCAI_ASSERT_ERROR( &a != this, "matrixAddMatrix: alias of a with this result matrix" )
     SCAI_ASSERT_ERROR( &b != this, "matrixAddMatrix: alias of b with this result matrix" )
