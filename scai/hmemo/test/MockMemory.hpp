/**
 * @file MockMemory.hpp
 *
 * @license
 * Copyright (c) 2009-2015
 * Fraunhofer Institute for Algorithms and Scientific Computing SCAI
 * for Fraunhofer-Gesellschaft
 *
 * Permission is hereby granted, free of charge, to any person obtaining a copy
 * of this software and associated documentation files (the "Software"), to deal
 * in the Software without restriction, including without limitation the rights
 * to use, copy, modify, merge, publish, distribute, sublicense, and/or sell
 * copies of the Software, and to permit persons to whom the Software is
 * furnished to do so, subject to the following conditions:
 *
 * The above copyright notice and this permission notice shall be included in
 * all copies or substantial portions of the Software.
 *
 * THE SOFTWARE IS PROVIDED "AS IS", WITHOUT WARRANTY OF ANY KIND, EXPRESS OR
 * IMPLIED, INCLUDING BUT NOT LIMITED TO THE WARRANTIES OF MERCHANTABILITY,
 * FITNESS FOR A PARTICULAR PURPOSE AND NONINFRINGEMENT. IN NO EVENT SHALL THE
 * AUTHORS OR COPYRIGHT HOLDERS BE LIABLE FOR ANY CLAIM, DAMAGES OR OTHER
 * LIABILITY, WHETHER IN AN ACTION OF CONTRACT, TORT OR OTHERWISE, ARISING FROM,
 * OUT OF OR IN CONNECTION WITH THE SOFTWARE OR THE USE OR OTHER DEALINGS IN THE
 * SOFTWARE.
 * @endlicense
 *
 * @brief Definition of a Context class used for mock objects during tests.
 * @author: Thomas Brandes
 * @date 05.07.2015
 **/

#include <scai/hmemo/Memory.hpp>
#include <scai/tasking/TaskSyncToken.hpp>

#include <scai/common/bind.hpp>
#include <scai/common/weak_ptr.hpp>

<<<<<<< HEAD
using namespace scai::hmemo;
using namespace scai::common;
using namespace scai::tasking;

=======
>>>>>>> b12361dc
/** Exampes of a new memory class that implements all relevant routines. */

class MockMemory: public scai::hmemo::Memory
{
private: 

    // Member variables

    int mDeviceNr;     // MockMemory with different device numbers are not equal

public:

    // MockMemory uses the type UserContext as its type

    MockMemory( int deviceNr ) : scai::hmemo::Memory( scai::hmemo::memtype::UserMemory )
    {
        mDeviceNr = deviceNr;
    }

    ~MockMemory()
    {
        SCAI_LOG_DEBUG( logger, "~MockMemory: " << *this )
    }

    int getDeviceNr() const
    {
        return mDeviceNr;
    }

    virtual void writeAt( std::ostream& stream ) const
    {
        stream << "MockMemory( dev = " << mDeviceNr << " )";
    }

    virtual scai::hmemo::ContextPtr getContextPtr() const
    {
        return scai::hmemo::Context::getContextPtr( scai::hmemo::context::UserContext, mDeviceNr );
    }

    virtual scai::hmemo::memtype::MemoryType getType() const
    {
        return scai::hmemo::memtype::UserMemory;
    }

    virtual void* allocate( const size_t size ) const
    {
        return malloc( size );
    }

    virtual void free( void* pointer, const size_t ) const
    {
        ::free( pointer );
    }

    virtual void memcpy( void* target, const void* source, const size_t size ) const
    {
        ::memcpy( target, source, size );
    }

    static scai::tasking::SyncToken* theMemcpyAsync( void* dst, const void* src, const size_t size )
    {
        return new scai::tasking::TaskSyncToken( scai::common::bind( &::memcpy, dst, src, size ) );
    }

    virtual scai::tasking::SyncToken* memcpyAsync( void* dst, const void* src, const size_t size ) const
    {
        return new scai::tasking::TaskSyncToken( scai::common::bind( &::memcpy, dst, src, size ) );
    }

    virtual bool canCopyFrom( const scai::hmemo::Memory& other ) const
    {
        // copy from host to this context should always be supported

        return other.getType() == scai::hmemo::memtype::HostMemory;
    }

    virtual bool canCopyTo( const scai::hmemo::Memory& other ) const
    {
        // copy from this context to host should always be supported

        return other.getType() == scai::hmemo::memtype::HostMemory;
    }

    virtual void memcpyFrom( void* dst, const scai::hmemo::Memory& srcMemory, const void* src, size_t size ) const
    {
        if ( srcMemory.getType() == scai::hmemo::memtype::HostMemory )
        {
            ::memcpy( dst, src, size );
        }
        else
        {
            COMMON_THROWEXCEPTION( "copy from " << srcMemory << " to " << *this << " not supported" )
        }
    }

    virtual void memcpyTo( const scai::hmemo::Memory& dstMemory, void* dst, const void* src, size_t size ) const
    {
        if ( dstMemory.getType() == scai::hmemo::memtype::HostMemory )
        {
            ::memcpy( dst, src, size );
        }
        else
        {
            COMMON_THROWEXCEPTION( "copy to " << dstMemory << " from " << *this << " not supported" )
        }
    }

    virtual scai::tasking::TaskSyncToken* getSyncToken() const
    {
        return new scai::tasking::TaskSyncToken();
    }
};
<|MERGE_RESOLUTION|>--- conflicted
+++ resolved
@@ -36,13 +36,6 @@
 #include <scai/common/bind.hpp>
 #include <scai/common/weak_ptr.hpp>
 
-<<<<<<< HEAD
-using namespace scai::hmemo;
-using namespace scai::common;
-using namespace scai::tasking;
-
-=======
->>>>>>> b12361dc
 /** Exampes of a new memory class that implements all relevant routines. */
 
 class MockMemory: public scai::hmemo::Memory
@@ -79,7 +72,7 @@
 
     virtual scai::hmemo::ContextPtr getContextPtr() const
     {
-        return scai::hmemo::Context::getContextPtr( scai::hmemo::context::UserContext, mDeviceNr );
+        return scai::hmemo::Context::getContextPtr( scai::common::context::UserContext, mDeviceNr );
     }
 
     virtual scai::hmemo::memtype::MemoryType getType() const
